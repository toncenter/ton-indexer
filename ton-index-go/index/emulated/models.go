--- conflicted
+++ resolved
@@ -664,11 +664,7 @@
 	return &str
 }
 
-<<<<<<< HEAD
-func (n *traceNode) GetTransaction() (models.Transaction, error) {
-=======
-func (n *TraceNode) GetTransactionRow() (TransactionRow, error) {
->>>>>>> d4fac5fb
+func (n *TraceNode) GetTransaction() (models.Transaction, error) {
 	origStatus, err := n.Transaction.OrigStatus.Str()
 	if err != nil {
 		return models.Transaction{}, err
@@ -980,17 +976,10 @@
 	return message, body, initState, nil
 }
 
-<<<<<<< HEAD
-func (n *traceNode) GetMessages() ([]models.Message, map[string]models.MessageContent, map[string]models.MessageContent, error) {
+func (n *TraceNode) GetMessages() ([]models.Message, map[string]models.MessageContent, map[string]models.MessageContent, error) {
 	messageContents := make(map[string]models.MessageContent)
 	initStates := make(map[string]models.MessageContent)
 	messages := make([]models.Message, 0)
-=======
-func (n *TraceNode) GetMessages() ([]MessageRow, map[string]MessageContentRow, map[string]MessageContentRow, error) {
-	messageContents := make(map[string]MessageContentRow)
-	initStates := make(map[string]MessageContentRow)
-	messages := make([]MessageRow, 0)
->>>>>>> d4fac5fb
 
 	for _, outMsg := range n.Transaction.OutMsgs {
 		msgRow, body, initState, err := outMsg.GetMessage(n.Key, "out", n.Transaction.Lt,
