package index

import (
	"time"
)

type UtimeType uint64 // @name UtimeType

// settings
type RequestSettings struct {
	Timeout              time.Duration
	IsTestnet            bool
	V2Endpoint           string
	V2ApiKey             string
	DefaultLimit         int
	MaxLimit             int
	MaxTraceTransactions int
	DebugRequest         bool
	NoAddressBook        bool
	NoMetadata           bool
}

// requests
type BlockRequest struct {
	Workchain *int32   `query:"workchain"`
	Shard     *ShardId `query:"shard"`
	Seqno     *int32   `query:"seqno"`
	McSeqno   *int32   `query:"mc_seqno"`
}

type AddressBookRequest struct {
	Address []string `query:"address"`
}

type TransactionRequest struct {
	Account        []AccountAddress `query:"account"`
	ExcludeAccount []AccountAddress `query:"exclude_account"`
	Hash           *HashType        `query:"hash"`
	Lt             *uint64          `query:"lt"`
}

type PendingTransactionRequest struct {
	Account []AccountAddress `query:"account"`
	TraceId []HashType       `query:"trace_id"`
}

type AdjacentTransactionRequest struct {
	Hash      HashType `query:"hash"`
	Direction *string  `query:"direction"`
}

type MessageRequest struct {
	Direction        *string                 `query:"direction"`
	ExcludeExternals *bool                   `query:"exclude_externals"`
	OnlyExternals    *bool                   `query:"only_externals"`
	MessageHash      []HashType              `query:"msg_hash"`
	Source           *AccountAddressNullable `query:"source"`
	Destination      *AccountAddressNullable `query:"destination"`
	BodyHash         *HashType               `query:"body_hash"`
	Opcode           *OpcodeType             `query:"opcode"`
}

type NFTCollectionRequest struct {
	CollectionAddress []AccountAddress `query:"collection_address"`
	OwnerAddress      []AccountAddress `query:"owner_address"`
}

type NFTItemRequest struct {
	Address           []AccountAddress `query:"address"`
	OwnerAddress      []AccountAddress `query:"owner_address"`
	CollectionAddress []AccountAddress `query:"collection_address"`
	Index             []string         `query:"index"`
}

type NFTTransferRequest struct {
	OwnerAddress      []AccountAddress `query:"owner_address"`
	ItemAddress       []AccountAddress `query:"item_address"`
	CollectionAddress *AccountAddress  `query:"collection_address"`
	Direction         *string          `query:"direction"`
}

type JettonMasterRequest struct {
	MasterAddress []AccountAddress `query:"address"`
	AdminAddress  []AccountAddress `query:"admin_address"`
}

type JettonWalletRequest struct {
	Address            []AccountAddress `query:"address"`
	OwnerAddress       []AccountAddress `query:"owner_address"`
	JettonAddress      []AccountAddress `query:"jetton_address"`
	ExcludeZeroBalance *bool            `query:"exclude_zero_balance"`
}

type JettonTransferRequest struct {
	OwnerAddress []AccountAddress `query:"owner_address"`
	JettonWallet []AccountAddress `query:"jetton_wallet"`
	JettonMaster *AccountAddress  `query:"jetton_master"`
	Direction    *string          `query:"direction"`
}

type JettonBurnRequest struct {
	OwnerAddress []AccountAddress `query:"owner_address"`
	JettonWallet []AccountAddress `query:"jetton_wallet"`
	JettonMaster *AccountAddress  `query:"jetton_master"`
}

type UtimeRequest struct {
	StartUtime *UtimeType `query:"start_utime"`
	EndUtime   *UtimeType `query:"end_utime"`
}

type LtRequest struct {
	StartLt *uint64 `query:"start_lt"`
	EndLt   *uint64 `query:"end_lt"`
}

type AccountRequest struct {
	AccountAddress []AccountAddress `query:"address"`
	CodeHash       []HashType       `query:"code_hash"`
	IncludeBOC     *bool            `query:"include_boc"`
}

type ActionRequest struct {
	AccountAddress     *AccountAddress `query:"account"`
	TransactionHash    []HashType      `query:"tx_hash"`
	MessageHash        []HashType      `query:"msg_hash"`
	TraceId            []HashType      `query:"trace_id"`
	ActionId           []HashType      `query:"action_id"`
	McSeqno            *int32          `query:"mc_seqno"`
	IncludeActionTypes []string        `query:"action_type"`
	ExcludeActionTypes []string        `query:"exclude_action_type"`
}

type BalanceChangesRequest struct {
	TraceId  *string `query:"trace_id"`
	ActionId *string `query:"action_id"`
}

type TracesRequest struct {
	IncludeActions  bool            `query:"include_actions"`
	AccountAddress  *AccountAddress `query:"account"`
	TraceId         []HashType      `query:"trace_id"`
	TransactionHash []HashType      `query:"tx_hash"`
	MessageHash     []HashType      `query:"msg_hash"`
	McSeqno         *int32          `query:"mc_seqno"`
}

<<<<<<< HEAD
type PendingTracesRequest struct {
	AccountAddress *AccountAddress `query:"account"`
	ExtMsgHash     []HashType      `query:"ext_msg_hash"`
}

type PendingActionsRequest struct {
	AccountAddress *AccountAddress `query:"account"`
	ExtMsgHash     []HashType      `query:"ext_msg_hash"`
=======
type DNSRecordsRequest struct {
	WalletAddress *AccountAddress `query:"wallet"`
>>>>>>> 446e78b1
}

type SortType string

const (
	DESC SortType = "desc"
	ASC  SortType = "asc"
)

type LimitRequest struct {
	Limit  *int32    `query:"limit"`
	Offset *int32    `query:"offset"`
	Sort   *SortType `query:"sort"`
}

type TestRequest struct {
	Hash  []HashType       `query:"my_hash"`
	Addr  []AccountAddress `query:"my_addr"`
	Shard []ShardId        `query:"my_shard"`
}

// api/v2 requests
type V2AccountRequest struct {
	AccountAddress AccountAddress `query:"address"`
	UseV2          *bool          `query:"use_v2"`
}

type V2SendMessageRequest struct {
	BOC string `json:"boc"`
} // @name V2SendMessageRequest

type V2RunGetMethodRequest struct {
	Address AccountAddress  `json:"address"`
	Method  string          `json:"method"`
	Stack   []V2StackEntity `json:"stack"`
} // @name V2RunGetMethodRequest

type V2EstimateFeeRequest struct {
	Address      AccountAddress `json:"address"`
	Body         string         `json:"body"`
	InitCode     string         `json:"init_code"`
	InitData     string         `json:"init_data"`
	IgnoreChksig bool           `json:"ignore_chksig"`
} // @name V2EstimateFeeRequest<|MERGE_RESOLUTION|>--- conflicted
+++ resolved
@@ -145,7 +145,6 @@
 	McSeqno         *int32          `query:"mc_seqno"`
 }
 
-<<<<<<< HEAD
 type PendingTracesRequest struct {
 	AccountAddress *AccountAddress `query:"account"`
 	ExtMsgHash     []HashType      `query:"ext_msg_hash"`
@@ -154,10 +153,10 @@
 type PendingActionsRequest struct {
 	AccountAddress *AccountAddress `query:"account"`
 	ExtMsgHash     []HashType      `query:"ext_msg_hash"`
-=======
+}
+
 type DNSRecordsRequest struct {
 	WalletAddress *AccountAddress `query:"wallet"`
->>>>>>> 446e78b1
 }
 
 type SortType string
