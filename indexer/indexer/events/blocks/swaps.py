--- conflicted
+++ resolved
@@ -1,27 +1,17 @@
 from __future__ import annotations
 
-<<<<<<< HEAD
-=======
 from pytoniq_core import Slice
 
->>>>>>> 79f57066
 from indexer.core.database import Message
 from indexer.events import context
 from indexer.events.blocks.basic_blocks import CallContractBlock
 from indexer.events.blocks.basic_matchers import BlockMatcher, child_sequence_matcher, ContractMatcher, \
     BlockTypeMatcher, OrMatcher, RecursiveMatcher
 from indexer.events.blocks.core import Block, SingleLevelWrapper
-<<<<<<< HEAD
-from indexer.events.blocks.jettons import JettonTransferBlock
-from indexer.events.blocks.labels import labeled, LabelBlock
-from indexer.events.blocks.messages import DedustPayout, DedustPayoutFromPool, DedustSwapPeer, DedustSwapExternal, \
-    DedustSwap, StonfiV2PayTo, JettonNotify, PTonTransfer
-=======
 from indexer.events.blocks.jettons import JettonTransferBlock, PTonTransferMatcher
 from indexer.events.blocks.labels import labeled, LabelBlock
 from indexer.events.blocks.messages import DedustPayout, DedustPayoutFromPool, DedustSwapPeer, DedustSwapExternal, \
     DedustSwap, StonfiV2PayTo, JettonNotify, PTonTransfer, DedustSwapPayload, StonfiSwapV2
->>>>>>> 79f57066
 from indexer.events.blocks.messages import StonfiSwapMessage, StonfiPaymentRequest, DedustSwapNotification
 from indexer.events.blocks.utils import AccountId, Asset, Amount
 from indexer.events.blocks.utils.address_selectors import extract_target_wallet_stonfi_v2_swap
@@ -204,17 +194,8 @@
     deposit_ref_fee_opcode = 0x0490f09b
 
     def __init__(self):
-<<<<<<< HEAD
-        ref_payout_matcher = labeled('ref_payout', ContractMatcher(
-            opcode=self.pay_vault_opcode,
-            optional=True,
-            child_matcher=ContractMatcher(opcode=self.deposit_ref_fee_opcode, include_excess=True)))
-
-        payout_matcher = labeled('payout', ContractMatcher(self.pay_to_opcode, child_matcher=ref_payout_matcher))
-=======
 
         payout_matcher = labeled('payout', ContractMatcher(self.pay_to_opcode, child_matcher=None))
->>>>>>> 79f57066
 
         peer_swap_matcher = labeled('peer_swap', ContractMatcher(self.swap_opcode,
                                                                  child_matcher=payout_matcher,
@@ -234,11 +215,7 @@
                                  in_pton_transfer])
 
         super().__init__(parent_matcher=in_transfer, optional=False,
-<<<<<<< HEAD
-                         children_matchers=[ref_payout_matcher, payout_matcher])
-=======
                          child_matcher=payout_matcher)
->>>>>>> 79f57066
 
     def test_self(self, block: Block):
         return isinstance(block, CallContractBlock) and block.opcode == self.swap_opcode
@@ -259,10 +236,6 @@
         peer_swap_blocks = [block]
         in_transfer = None
         out_transfer = None
-<<<<<<< HEAD
-        ref_payout = None
-=======
->>>>>>> 79f57066
         for b in blocks:
             if isinstance(b, LabelBlock):
                 match b.label:
@@ -270,27 +243,17 @@
                         peer_swap_blocks.append(b.block)
                     case 'payout':
                         peer_swap_blocks[-1] = (peer_swap_blocks[-1], b.block)
-<<<<<<< HEAD
-                    case 'ref_payout':
-                        ref_payout = b.block
-=======
->>>>>>> 79f57066
                     case 'out_transfer':
                         out_transfer = b.block
                     case 'in_transfer':
                         in_transfer = b.block
         ok = True
-<<<<<<< HEAD
-=======
         actual_swap_steps = []
         destination_asset = None
->>>>>>> 79f57066
         for (swap, pay_to) in peer_swap_blocks:
             pay_to_msg = StonfiV2PayTo(pay_to.get_body())
             if pay_to_msg.exit_code != 0xc64370e5:
                 ok = False
-<<<<<<< HEAD
-=======
 
             swap_msg = StonfiSwapV2(swap.get_body())
             actual_swap_steps.append((swap_msg.token_wallet1, swap.min_lt, pay_to_msg, swap_msg))
@@ -320,16 +283,10 @@
                 swap_steps = []
                 break
 
->>>>>>> 79f57066
         in_transfer_data = {}
         sender = None
         if isinstance(in_transfer, JettonTransferBlock):
             sender = in_transfer.data['sender']
-<<<<<<< HEAD
-            in_transfer_data = {
-                'asset': Asset(is_ton=in_transfer.data['asset'].is_ton,
-                               jetton_address=in_transfer.data['asset'].jetton_address),
-=======
             jetton_address = in_transfer.data['asset'].jetton_address
             if jetton_address.as_str() in PTonTransferMatcher.pton_masters:
                 asset = Asset(is_ton=True)
@@ -337,7 +294,6 @@
                 asset = Asset(is_ton=in_transfer.data['asset'].is_ton, jetton_address=jetton_address)
             in_transfer_data = {
                 'asset': asset,
->>>>>>> 79f57066
                 'amount': in_transfer.data['amount'],
                 'source': in_transfer.data['sender'],
                 'source_jetton_wallet': in_transfer.data['sender_wallet'],
@@ -359,8 +315,6 @@
                 'destination_jetton_wallet': AccountId(message.destination)
             }
 
-<<<<<<< HEAD
-=======
         peer_swaps = []
         if len(actual_swap_steps) > 1:
             pay_to_msg = actual_swap_steps[0][2]
@@ -394,17 +348,11 @@
                         }
                     })
 
->>>>>>> 79f57066
         out_transfer_data = {}
         additional_blocks_to_include = []
         pton_transfer = next((x for x in out_transfer.next_blocks if isinstance(x, CallContractBlock)
                               and x.opcode == PTonTransfer.opcode), None)
         if pton_transfer is None and out_transfer.data['has_internal_transfer']:
-<<<<<<< HEAD
-            out_transfer_data = {
-                'asset': Asset(is_ton=out_transfer.data['asset'].is_ton,
-                               jetton_address=out_transfer.data['asset'].jetton_address),
-=======
             jetton_address = out_transfer.data['asset'].jetton_address
             if jetton_address.as_str() in PTonTransferMatcher.pton_masters:
                 asset = Asset(is_ton=True)
@@ -412,7 +360,6 @@
                 asset = Asset(is_ton=out_transfer.data['asset'].is_ton, jetton_address=jetton_address)
             out_transfer_data = {
                 'asset': asset,
->>>>>>> 79f57066
                 'amount': out_transfer.data['amount'],
                 'source': out_transfer.data['sender'],
                 'source_jetton_wallet': out_transfer.data['sender_wallet'],
@@ -439,20 +386,11 @@
             'dex_outgoing_transfer': out_transfer_data,
             'referral_amount': None,
             'referral_address': None,
-<<<<<<< HEAD
-            'peer_swaps': []
-=======
             'peer_swaps': [] if len(peer_swaps) <= 1 else peer_swaps,
->>>>>>> 79f57066
         })
         new_block.merge_blocks([block] + other_blocks + additional_blocks_to_include)
         new_block.failed = not ok
         if not ok:
-<<<<<<< HEAD
-            target_asset = await self._get_target_asset_from_notification(block.previous_block.event_nodes[0].message)
-            if target_asset is not None:
-                new_block.data['destination_asset'] = target_asset
-=======
             if destination_asset is not None:
                 new_block.data['destination_asset'] = destination_asset
             else:
@@ -460,7 +398,6 @@
                     block.previous_block.event_nodes[0].message)
                 if target_asset is not None:
                     new_block.data['destination_asset'] = target_asset
->>>>>>> 79f57066
         return [new_block]
 
 
