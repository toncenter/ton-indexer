from __future__ import annotations

import base64
import hashlib
import logging

from indexer.core.database import Action
from indexer.events.blocks.basic_blocks import CallContractBlock, TonTransferBlock
from indexer.events.blocks.core import Block
from indexer.events.blocks.dns import ChangeDnsRecordBlock, DeleteDnsRecordBlock, DnsRenewBlock
from indexer.events.blocks.jettons import (
    JettonMintBlock,
)
from indexer.events.blocks.jettons import JettonTransferBlock, JettonBurnBlock
from indexer.events.blocks.liquidity import (
    DedustDepositLiquidityPartial,
    DedustDepositLiquidity,
)
<<<<<<< HEAD
from indexer.events.blocks.nft import NftTransferBlock, NftMintBlock
from indexer.events.blocks.staking import TONStakersDepositBlock, TONStakersWithdrawRequestBlock, \
    TONStakersWithdrawBlock
=======
from indexer.events.blocks.nft import NftMintBlock, NftTransferBlock
from indexer.events.blocks.staking import NominatorPoolDepositBlock, NominatorPoolWithdrawRequestBlock, TONStakersDepositRequestBlock, TONStakersWithdrawRequestBlock
>>>>>>> c0ba3b70
from indexer.events.blocks.subscriptions import SubscriptionBlock, UnsubscribeBlock
from indexer.events.blocks.swaps import JettonSwapBlock
from indexer.events.blocks.utils import AccountId, Asset

logger = logging.getLogger(__name__)

def _addr(addr: AccountId | Asset | None) -> str | None:
    if addr is None:
        return None
    if isinstance(addr, Asset):
        return addr.jetton_address.as_str() if addr.jetton_address is not None else None
    else:
        return addr.as_str()


def _calc_action_id(block: Block) -> str:
    root_event_node = min(block.event_nodes, key=lambda n: n.get_lt())
    key = ""
    if root_event_node.message is not None:
        key = root_event_node.message.msg_hash
    else:
        key = root_event_node.get_tx_hash()
    key += block.btype
    h = hashlib.sha256(key.encode())
    return base64.b64encode(h.digest()).decode()


def _base_block_to_action(block: Block, trace_id: str) -> Action:
    action_id = _calc_action_id(block)
    tx_hashes = list(set(n.get_tx_hash() for n in block.event_nodes))
    accounts = []
    for n in block.event_nodes:
        if n.is_tick_tock:
            accounts.append(n.tick_tock_tx.account)
        else:
            accounts.append(n.message.transaction.account)

    action = Action(
        trace_id=trace_id,
        type=block.btype,
        action_id=action_id,
        tx_hashes=tx_hashes,
        start_lt=block.min_lt,
        end_lt=block.max_lt,
        start_utime=block.min_utime,
        end_utime=block.max_utime,
        success=not block.failed,
    )
    action.accounts = accounts
    return action


def _fill_call_contract_action(block: CallContractBlock, action: Action):
    action.opcode = block.opcode
    action.value = block.data['value'].value
    action.source = block.data['source'].as_str() if block.data['source'] is not None else None
    action.destination = block.data['destination'].as_str() if block.data['destination'] is not None else None


def _fill_ton_transfer_action(block: TonTransferBlock, action: Action):
    action.value = block.value
    action.source = block.data['source'].as_str()
    if block.data['destination'] is None:
        print("Something very wrong", block.event_nodes[0].message.trace_id)
    action.destination = block.data['destination'].as_str()
    content = block.data['comment'].replace("\u0000", "") if block.data['comment'] is not None else None
    action.ton_transfer_data = {'content': content, 'encrypted': block.data['encrypted']}


def _fill_jetton_transfer_action(block: JettonTransferBlock, action: Action):
    action.source = block.data['sender'].as_str()
    action.source_secondary = block.data['sender_wallet'].as_str()
    action.destination = block.data['receiver'].as_str()
    action.destination_secondary = block.data['receiver_wallet'].as_str() if 'receiver_wallet' in block.data else None
    action.amount = block.data['amount'].value
    asset = block.data['asset']
    if asset is None or asset.is_ton:
        action.asset = None
    else:
        action.asset = asset.jetton_address.as_str()
    comment = None
    if block.data['comment'] is not None:
        if block.data['encrypted_comment']:
            comment = base64.b64encode(block.data['comment']).decode('utf-8')
        else:
            comment = block.data['comment'].decode('utf-8').replace("\u0000", "")
    action.jetton_transfer_data = {
        'query_id': block.data['query_id'],
        'response_destination': block.data['response_address'].as_str() if block.data[
                                                                           'response_address'] is not None else None,
        'forward_amount': block.data['forward_amount'].value,
        'custom_payload': block.data['custom_payload'],
        'forward_payload': block.data['forward_payload'],
        'comment': comment,
        'is_encrypted_comment': block.data['encrypted_comment']
    }


def _fill_nft_transfer_action(block: NftTransferBlock, action: Action):
    if 'prev_owner' in block.data and block.data['prev_owner'] is not None:
        action.source = block.data['prev_owner'].as_str()
    action.destination = block.data['new_owner'].as_str()
    action.asset_secondary = block.data['nft']['address'].as_str()
    if block.data['nft']['collection'] is not None:
        action.asset = block.data['nft']['collection']['address'].as_str()
    action.nft_transfer_data = {
        'query_id': block.data['query_id'],
        'is_purchase': block.data['is_purchase'],
        'price': block.data['price'].value if 'price' in block.data and block.data['is_purchase'] else None,
        'nft_item_index': block.data['nft']['index'],
        'forward_amount': block.data['forward_amount'].value if block.data['forward_amount'] is not None else None,
        'custom_payload': block.data['custom_payload'],
        'forward_payload': block.data['forward_payload'],
        'response_destination': block.data['response_destination'].as_str() if block.data['response_destination'] else None,
    }


def _fill_nft_mint_action(block: NftMintBlock, action: Action):
    if block.data["source"]:
        action.source = block.data["source"].as_str()
    action.destination = block.data["address"].as_str()
    action.asset_secondary = action.destination
    action.opcode = block.data['opcode']
    if block.data["collection"]:
        action.asset = block.data["collection"].as_str()
    action.nft_mint_data = {
        'nft_item_index': block.data["index"],
    }


def _convert_peer_swap(peer_swap: dict) -> dict:
    in_obj = peer_swap['in']
    out_obj = peer_swap['out']
    return {
        'amount_in': in_obj['amount'].value,
        'asset_in': in_obj['asset'].jetton_address.as_str() if in_obj['asset'].jetton_address is not None else None,
        'amount_out': out_obj['amount'].value,
        'asset_out': out_obj['asset'].jetton_address.as_str() if out_obj['asset'].jetton_address is not None else None,
    }


def _fill_jetton_swap_action(block: JettonSwapBlock, action: Action):
    dex_incoming_transfer = {
        'amount': block.data['dex_incoming_transfer']['amount'].value,
        'source': _addr(block.data['dex_incoming_transfer']['source']),
        'source_jetton_wallet': _addr(block.data['dex_incoming_transfer']['source_jetton_wallet']),
        'destination': _addr(block.data['dex_incoming_transfer']['destination']),
        'destination_jetton_wallet': _addr(block.data['dex_incoming_transfer']['destination_jetton_wallet']),
        'asset': _addr(block.data['dex_incoming_transfer']['asset'])
    }
    dex_outgoing_transfer = {
        'amount': block.data['dex_outgoing_transfer']['amount'].value,
        'source': _addr(block.data['dex_outgoing_transfer']['source']),
        'source_jetton_wallet': _addr(block.data['dex_outgoing_transfer']['source_jetton_wallet']),
        'destination': _addr(block.data['dex_outgoing_transfer']['destination']),
        'destination_jetton_wallet': _addr(block.data['dex_outgoing_transfer']['destination_jetton_wallet']),
        'asset': _addr(block.data['dex_outgoing_transfer']['asset'])
    }
    action.asset = dex_incoming_transfer['asset']
    action.asset2 = dex_outgoing_transfer['asset']
    if block.data['dex'] == 'stonfi_v2':
        action.asset1 = _addr(block.data['source_asset'])
        action.asset2 = _addr(block.data['destination_asset'])
    action.source = dex_incoming_transfer['source']
    action.source_secondary = dex_incoming_transfer['source_jetton_wallet']
    action.destination = dex_outgoing_transfer['destination']
    action.destination_secondary = dex_outgoing_transfer['destination_jetton_wallet']
    if 'destination_wallet' in block.data and block.data['destination_wallet'] is not None:
        action.destination_secondary = _addr(block.data['destination_wallet'])
    if 'destination_asset' in block.data and block.data['destination_asset'] is not None:
        action.asset2 = _addr(block.data['destination_asset'])

    action.jetton_swap_data = {
        'dex': block.data['dex'],
        'sender': _addr(block.data['sender']),
        'dex_incoming_transfer': dex_incoming_transfer,
        'dex_outgoing_transfer': dex_outgoing_transfer,
    }

def _fill_dex_deposit_liquidity(block: Block, action: Action):
    action.source = _addr(block.data['sender'])
    action.destination = _addr(block.data['pool'])
    action.dex_deposit_liquidity_data = {
        "dex": block.data['dex'],
        "amount1": block.data['amount_1'].value if block.data['amount_1'] is not None else None,
        "amount2": block.data['amount_2'].value if block.data['amount_2'] is not None else None,
        "asset1": _addr(block.data['asset_1']),
        "asset2": _addr(block.data['asset_2']),
        "user_jetton_wallet_1": _addr(block.data['sender_wallet_1']),
        "user_jetton_wallet_2": _addr(block.data['sender_wallet_2']),
        "lp_tokens_minted": block.data['lp_tokens_minted'].value if block.data['lp_tokens_minted'] is not None else None
    }

def _fill_dex_withdraw_liquidity(block: Block, action: Action):
    action.source = _addr(block.data['sender'])
    action.source_secondary = _addr(block.data['sender_wallet'])
    action.destination = _addr(block.data['pool'])
    action.asset = _addr(block.data['asset'])
    action.dex_withdraw_liquidity_data = {
        "dex": block.data['dex'],
        "amount_1" : block.data['amount1_out'].value if block.data['amount1_out'] is not None else None,
        "amount_2" : block.data['amount2_out'].value if block.data['amount2_out'] is not None else None,
        'asset_out_1' : _addr(block.data['asset1_out']),
        'asset_out_2' : _addr(block.data['asset2_out']),
        'user_jetton_wallet_1' : _addr(block.data['wallet1']),
        'user_jetton_wallet_2' : _addr(block.data['wallet2']),
        'dex_jetton_wallet_1': _addr(block.data['dex_jetton_wallet_1']),
        'dex_wallet_1': _addr(block.data['dex_wallet_1']),
        'dex_wallet_2': _addr(block.data['dex_wallet_2']),
        'dex_jetton_wallet_2': _addr(block.data['dex_jetton_wallet_2']),
        'is_refund' : block.data['is_refund'],
        'lp_tokens_burnt': block.data['lp_tokens_burnt'].value if block.data['lp_tokens_burnt'] is not None else None
    }

def _fill_jetton_burn_action(block: JettonBurnBlock, action: Action):
    action.source = block.data['owner'].as_str()
    action.source_secondary = block.data['jetton_wallet'].as_str()
    action.asset = block.data['asset'].jetton_address.as_str()
    action.amount = block.data['amount'].value


def _fill_change_dns_record_action(block: ChangeDnsRecordBlock, action: Action):
    action.source = block.data['source'].as_str() if block.data['source'] is not None else None
    action.destination = block.data['destination'].as_str()
    dns_record_data = block.data['value']
    data = {
        'value_schema': dns_record_data['schema'],
        'flags': None,
        'address': None,
        'key': block.data['key'].hex(),
    }
    if data['value_schema'] in ('DNSNextResolver', 'DNSSmcAddress'):
        data['address'] = dns_record_data['address'].as_str()
    elif data['value_schema'] == 'DNSAdnlAddress':
        data['address'] = dns_record_data['address'].hex()
        data['flags'] = dns_record_data['flags']
    if data['value_schema'] == 'DNSSmcAddress':
        data['flags'] = dns_record_data['flags']
    if data['value_schema'] == 'DNSText':
        data['dns_text'] = dns_record_data['dns_text']
    action.change_dns_record_data = data


def _fill_delete_dns_record_action(block: DeleteDnsRecordBlock, action: Action):
    action.source = block.data['source'].as_str() if block.data['source'] is not None else None
    action.destination = block.data['destination'].as_str()
    data = {
        'value_schema': None,
        'flags': None,
        'address': None,
        'key': block.data['key'].hex(),
    }
    action.change_dns_record_data = data

def _fill_tonstakers_deposit_action(block: TONStakersDepositBlock, action: Action):
    action.type = 'stake_deposit'
    action.source = _addr(block.data.source)
    action.destination = _addr(block.data.pool)
    action.amount = block.data.value.value
    action.staking_data = {
        'provider': 'tonstakers',
    }

def _fill_dns_renew_action(block: DnsRenewBlock, action: Action):
    action.source = _addr(block.data['source'])
    action.destination = _addr(block.data['destination'])

def _fill_tonstakers_withdraw_request_action(block: TONStakersWithdrawRequestBlock, action: Action):
    action.source = _addr(block.data.source)
    action.source_secondary = _addr(block.data.tsTON_wallet)
    action.destination = _addr(block.data.pool)
    action.amount = block.data.tokens_burnt.value
    action.type = 'stake_withdrawal_request'
    action.staking_data = {
        'provider': 'tonstakers',
        'ts_nft': _addr(block.data.minted_nft)
    }

def _fill_tonstakers_withdraw_action(block: TONStakersWithdrawBlock, action: Action):
    action.source = _addr(block.data.stake_holder)
    action.destination = _addr(block.data.pool)
    action.amount = block.data.amount.value
    action.type = 'stake_withdrawal'
    action.staking_data = {
        'provider': 'tonstakers',
        'ts_nft': _addr(block.data.burnt_nft),
    }

def _fill_nominator_pool_deposit_action(block: NominatorPoolDepositBlock, action: Action):
    action.source = block.data.source.as_str()
    action.destination = block.data.pool.as_str()
    action.value = block.data.value.value

def _fill_nominator_pool_withdraw_request_action(block: NominatorPoolWithdrawRequestBlock, action: Action):
    action.source = block.data.source.as_str()
    action.destination = block.data.pool.as_str()

def _fill_subscribe_action(block: SubscriptionBlock, action: Action):
    action.source = block.data['subscriber'].as_str()
    action.destination = block.data['beneficiary'].as_str() if block.data['beneficiary'] is not None else None
    action.destination_secondary = block.data['subscription'].as_str()
    action.amount = block.data['amount'].value


def _fill_unsubscribe_action(block: UnsubscribeBlock, action: Action):
    action.source = block.data['subscriber'].as_str()
    action.destination = block.data['beneficiary'].as_str() if block.data['beneficiary'] is not None else None
    action.destination_secondary = block.data['subscription'].as_str()


def _fill_election_action(block: Block, action: Action):
    action.source = block.data['stake_holder'].as_str()
    action.amount = block.data['amount'].value if 'amount' in block.data else None


def _fill_auction_bid_action(block: Block, action: Action):
    action.source = block.data['bidder'].as_str()
    action.destination = block.data['auction'].as_str()
    action.asset_secondary = block.data['nft_address'].as_str()
    action.value = block.data['amount'].value

def _fill_dedust_deposit_liquidity_action(block: DedustDepositLiquidity, action: Action):
    action.type='dex_deposit_liquidity'
    action.source = _addr(block.data["sender"])
    action.destination = _addr(block.data["pool_address"])
    action.destination_secondary = _addr(block.data["deposit_contract"])
    action.dex_deposit_liquidity_data = {
        "dex": block.data["dex"],
        "asset1": _addr(block.data["asset_1"].jetton_address),
        "amount1": block.data["amount_1"].value,
        "asset2": _addr(block.data["asset_2"].jetton_address),
        "amount2": block.data["amount_2"].value,
        "user_jetton_wallet_1": _addr(block.data["user_jetton_wallet_1"]),
        "user_jetton_wallet_2": _addr(block.data["user_jetton_wallet_2"]),
        "lp_tokens_minted": block.data["lp_tokens_minted"].value,
    }

def _fill_dedust_deposit_liquidity_partial_action(block: DedustDepositLiquidityPartial, action: Action):
    action.type='dex_deposit_liquidity'
    action.source = _addr(block.data["sender"])
    action.destination_secondary = _addr(block.data["deposit_contract"])
    action.dex_deposit_liquidity_data = {
        "dex": block.data["dex"],
        "asset1": _addr(block.data["asset_1"].jetton_address),
        "amount1": block.data["amount_1"].value,
        "asset2": _addr(block.data["asset_2"].jetton_address),
        "amount2": block.data["amount_2"].value,
        "user_jetton_wallet_1": _addr(block.data["user_jetton_wallet_1"]),
        "user_jetton_wallet_2": _addr(block.data["user_jetton_wallet_2"]),
        "lp_tokens_minted": None,
    }

def _fill_jetton_mint_action(block: JettonMintBlock, action: Action):
    action.destination = _addr(block.data["to"])
    action.destination_secondary = _addr(block.data["to_jetton_wallet"])
    action.asset = _addr(block.data["asset"].jetton_address)
    action.amount = block.data["amount"].value if block.data["amount"] is not None else None
    action.value = block.data["ton_amount"].value if block.data["ton_amount"] is not None else None

# noinspection PyCompatibility,PyTypeChecker
def block_to_action(block: Block, trace_id: str) -> Action:
    action = _base_block_to_action(block, trace_id)
    match block.btype:
        case 'call_contract':
            _fill_call_contract_action(block, action)
<<<<<<< HEAD
        case 'ton_transfer':
=======
        case "nominator_pool_deposit":
            _fill_nominator_pool_deposit_action(block, action)
        case "nominator_pool_withdraw_request":
            _fill_nominator_pool_withdraw_request_action(block, action)
        case "ton_transfer":
>>>>>>> c0ba3b70
            _fill_ton_transfer_action(block, action)
        case "dedust_deposit_liquidity":
            _fill_dedust_deposit_liquidity_action(block, action)
        case "dedust_deposit_liquidity_partial":
            _fill_dedust_deposit_liquidity_partial_action(block, action)
        case "jetton_transfer":
            _fill_jetton_transfer_action(block, action)
        case 'nft_transfer':
            _fill_nft_transfer_action(block, action)
        case 'nft_mint':
            _fill_nft_mint_action(block, action)
        case 'jetton_burn':
            _fill_jetton_burn_action(block, action)
        case "jetton_mint":
            _fill_jetton_mint_action(block, action)
        case "jetton_swap":
            _fill_jetton_swap_action(block, action)
        case 'change_dns':
            _fill_change_dns_record_action(block, action)
        case 'delete_dns':
            _fill_delete_dns_record_action(block, action)
        case 'renew_dns':
            _fill_dns_renew_action(block, action)
        case "tonstakers_deposit":
            _fill_tonstakers_deposit_action(block, action)
        case "tonstakers_withdraw_request":
            _fill_tonstakers_withdraw_request_action(block, action)
        case "tonstakers_withdraw":
            _fill_tonstakers_withdraw_action(block, action)
        case "subscribe":
            _fill_subscribe_action(block, action)
        case 'dex_deposit_liquidity':
            _fill_dex_deposit_liquidity(block, action)
        case 'dex_withdraw_liquidity':
            _fill_dex_withdraw_liquidity(block, action)
        case 'unsubscribe':
            _fill_unsubscribe_action(block, action)
        case 'election_deposit' | 'election_recover':
            _fill_election_action(block, action)
        case 'auction_bid':
            _fill_auction_bid_action(block, action)
        case _:
            logger.warning(f"Unknown block type {block.btype} for trace {trace_id}")
    # Fill accounts
    action.accounts.append(action.source)
    action.accounts.append(action.source_secondary)
    action.accounts.append(action.destination)
    action.accounts.append(action.destination_secondary)

    # Fill extended tx hashes
    extended_tx_hashes = set(action.tx_hashes)
    if block.initiating_event_node is not None:
        extended_tx_hashes.add(block.initiating_event_node.get_tx_hash())
        if not block.initiating_event_node.is_tick_tock:
            acc = block.initiating_event_node.message.transaction.account
            if acc not in action.accounts:
                logging.info(f"Initiating transaction ({block.initiating_event_node.get_tx_hash()}) account not in accounts. Trace id: {trace_id}. Action id: {action.action_id}")
            action.accounts.append(acc)
    action.extended_tx_hashes = list(extended_tx_hashes)

    action.accounts = list(set(a for a in action.accounts if a is not None))
    return action<|MERGE_RESOLUTION|>--- conflicted
+++ resolved
@@ -16,14 +16,9 @@
     DedustDepositLiquidityPartial,
     DedustDepositLiquidity,
 )
-<<<<<<< HEAD
 from indexer.events.blocks.nft import NftTransferBlock, NftMintBlock
 from indexer.events.blocks.staking import TONStakersDepositBlock, TONStakersWithdrawRequestBlock, \
-    TONStakersWithdrawBlock
-=======
-from indexer.events.blocks.nft import NftMintBlock, NftTransferBlock
-from indexer.events.blocks.staking import NominatorPoolDepositBlock, NominatorPoolWithdrawRequestBlock, TONStakersDepositRequestBlock, TONStakersWithdrawRequestBlock
->>>>>>> c0ba3b70
+    TONStakersWithdrawBlock, NominatorPoolWithdrawRequestBlock, NominatorPoolDepositBlock
 from indexer.events.blocks.subscriptions import SubscriptionBlock, UnsubscribeBlock
 from indexer.events.blocks.swaps import JettonSwapBlock
 from indexer.events.blocks.utils import AccountId, Asset
@@ -312,15 +307,6 @@
         'ts_nft': _addr(block.data.burnt_nft),
     }
 
-def _fill_nominator_pool_deposit_action(block: NominatorPoolDepositBlock, action: Action):
-    action.source = block.data.source.as_str()
-    action.destination = block.data.pool.as_str()
-    action.value = block.data.value.value
-
-def _fill_nominator_pool_withdraw_request_action(block: NominatorPoolWithdrawRequestBlock, action: Action):
-    action.source = block.data.source.as_str()
-    action.destination = block.data.pool.as_str()
-
 def _fill_subscribe_action(block: SubscriptionBlock, action: Action):
     action.source = block.data['subscriber'].as_str()
     action.destination = block.data['beneficiary'].as_str() if block.data['beneficiary'] is not None else None
@@ -383,22 +369,27 @@
     action.amount = block.data["amount"].value if block.data["amount"] is not None else None
     action.value = block.data["ton_amount"].value if block.data["ton_amount"] is not None else None
 
+def _fill_nominator_pool_deposit_action(block: NominatorPoolDepositBlock, action: Action):
+    action.source = block.data.source.as_str()
+    action.destination = block.data.pool.as_str()
+    action.value = block.data.value.value
+
+def _fill_nominator_pool_withdraw_request_action(block: NominatorPoolWithdrawRequestBlock, action: Action):
+    action.source = block.data.source.as_str()
+    action.destination = block.data.pool.as_str()
+
 # noinspection PyCompatibility,PyTypeChecker
 def block_to_action(block: Block, trace_id: str) -> Action:
     action = _base_block_to_action(block, trace_id)
     match block.btype:
         case 'call_contract':
             _fill_call_contract_action(block, action)
-<<<<<<< HEAD
         case 'ton_transfer':
-=======
+            _fill_ton_transfer_action(block, action)
         case "nominator_pool_deposit":
             _fill_nominator_pool_deposit_action(block, action)
         case "nominator_pool_withdraw_request":
             _fill_nominator_pool_withdraw_request_action(block, action)
-        case "ton_transfer":
->>>>>>> c0ba3b70
-            _fill_ton_transfer_action(block, action)
         case "dedust_deposit_liquidity":
             _fill_dedust_deposit_liquidity_action(block, action)
         case "dedust_deposit_liquidity_partial":
