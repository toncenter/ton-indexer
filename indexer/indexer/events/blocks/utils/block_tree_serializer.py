--- conflicted
+++ resolved
@@ -704,7 +704,23 @@
             action.parent_action_id = parent_acton_id
             action_ids.append(action.action_id)
             actions.append(action)
-<<<<<<< HEAD
+            if serialize_child_actions:
+                if block.btype not in basic_ops:
+                    child_actions, child_state = serialize_blocks(block.children_blocks, trace_id, trace, action.action_id, serialize_child_actions)
+                    for child_action in child_actions:
+                        if child_action.type == 'contract_deploy':
+                            continue
+                        if child_action.ancestor_type is None:
+                            child_action.ancestor_type = []
+                        child_action.ancestor_type.append(block.btype)
+                        child_action.ancestor_type = list(set(child_action.ancestor_type))
+                        if child_action.action_id not in action_ids:
+                            action_ids.append(child_action.action_id)
+                            actions.append(child_action)
+                        else:
+                            raise Exception(f"Duplicate action id {child_action.action_id} in trace {trace_id}")
+                    if child_state != 'ok':
+                        state = child_state
     return actions, state
 
 def create_unknown_action(trace: Trace) -> Action:
@@ -729,24 +745,4 @@
         trace_mc_seqno_end=trace.mc_seqno_end
     )
     action._accounts = list(set([n.account for n in trace.transactions]))
-    return action
-=======
-            if serialize_child_actions:
-                if block.btype not in basic_ops:
-                    child_actions, child_state = serialize_blocks(block.children_blocks, trace_id, trace, action.action_id, serialize_child_actions)
-                    for child_action in child_actions:
-                        if child_action.type == 'contract_deploy':
-                            continue
-                        if child_action.ancestor_type is None:
-                            child_action.ancestor_type = []
-                        child_action.ancestor_type.append(block.btype)
-                        child_action.ancestor_type = list(set(child_action.ancestor_type))
-                        if child_action.action_id not in action_ids:
-                            action_ids.append(child_action.action_id)
-                            actions.append(child_action)
-                        else:
-                            raise Exception(f"Duplicate action id {child_action.action_id} in trace {trace_id}")
-                    if child_state != 'ok':
-                        state = child_state
-    return actions, state
->>>>>>> 4db30e06
+    return action