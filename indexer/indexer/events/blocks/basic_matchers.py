from __future__ import annotations

import logging

from indexer.events.blocks.basic_blocks import CallContractBlock
from indexer.events.blocks.core import Block
from indexer.events.blocks.messages import ExcessMessage

logger = logging.getLogger(__name__)


class BlockMatcher:

    def __init__(self, child_matcher: BlockMatcher | None = None,
                 parent_matcher: BlockMatcher | None = None,
                 optional=False,
                 children_matchers=None,
                 include_excess=True,
                 include_bounces=True,
                 pre_build_auto_append=False):
        self.child_matcher = child_matcher
        self.children_matchers = children_matchers
        self.parent_matcher = parent_matcher
        self.optional = optional
        self.include_excess = include_excess
        self.include_bounces = include_bounces
        self.pre_build_auto_append = pre_build_auto_append

    def test_self(self, block: Block) -> bool:
        return True

    async def try_build(self, block: Block) -> list[Block] | None:
        child_matched = True
        parent_matched = True
        self_matched = self.test_self(block)
        if not self_matched:
            return None
        blocks = []
        child_matched = await self.process_child_matcher(block, blocks, child_matched)
        parent_matched = await self.process_parent_matcher(block, blocks, parent_matched)
        if self_matched and parent_matched and child_matched:
            try:
                auto_append_opcodes = []
                if self.include_excess:
                    auto_append_opcodes.append(ExcessMessage.opcode)
                if self.include_bounces:
                    auto_append_opcodes.append(0xffffffff)
                if len(auto_append_opcodes) > 0 and self.pre_build_auto_append:
<<<<<<< HEAD
                    for next_block in block.next_blocks:
                        if isinstance(next_block, CallContractBlock) and next_block.opcode in auto_append_opcodes:
                            blocks.append(next_block)
                r = await self.build_block(block, blocks)
                if len(auto_append_opcodes) > 0 and not self.pre_build_auto_append:
                    for next_block in block.next_blocks:
                        if isinstance(next_block, CallContractBlock) and next_block.opcode in auto_append_opcodes:
=======
                    for next_block in block.next_blocks:
                        if isinstance(next_block, CallContractBlock) and next_block.opcode in auto_append_opcodes:
                            blocks.append(next_block)
                r = await self.build_block(block, blocks)
                if len(auto_append_opcodes) > 0 and not self.pre_build_auto_append:
                    for next_block in block.next_blocks:
                        if isinstance(next_block, CallContractBlock) and next_block.opcode in auto_append_opcodes:
>>>>>>> 79f57066
                            r.append(next_block)
                return r
            except Exception as e:
                logger.error(f"Error while building block {block} with matcher {self.__class__.__name__}: {e}. Trace id: {block.event_nodes[0].message.trace_id}")
                return None
        else:
            return None

    async def process_parent_matcher(self, block, blocks, parent_matched):
        if self.parent_matcher is not None:
            matcher_parent_blocks = await self.parent_matcher.try_build(block.previous_block)
            if matcher_parent_blocks is not None:
                parent_matched = True
                blocks.extend(matcher_parent_blocks)
            else:
                parent_matched = self.parent_matcher.optional
        return parent_matched

    async def process_child_matcher(self, block, blocks, child_matched):
        if self.child_matcher is not None:
            for child in block.next_blocks:
                r = await self.child_matcher.try_build(child)
                if r is not None:
                    blocks.extend(r)
            child_matched = self.child_matcher.optional or len(blocks) > 0
        if self.children_matchers is not None:
            r = await self.process_children_matchers(block, blocks, child_matched)
            if r is not None:
                blocks.extend(r)
            else:
                child_matched = False
        return child_matched

    async def process_children_matchers(self, block, blocks, child):
        next_blocks = block.next_blocks.copy()
        remaining_matchers = self.children_matchers.copy()
        blocks = []
        while len(remaining_matchers) > 0:
            matcher = remaining_matchers[0]
            matched = False

            for next_block in next_blocks:
                res = await matcher.try_build(next_block)
                if res is not None:
                    blocks.extend(res)
                    remaining_matchers.pop(0)
                    next_blocks.remove(next_block)
                    matched = True
                    break
            if not matched:
                if matcher.optional:
                    remaining_matchers.pop(0)
                else:
                    return None

        if len(remaining_matchers) == 0:
            return blocks
        if all(m.optional for m in remaining_matchers):
            return blocks
        else:
            return None

    async def build_block(self, block: Block, other_blocks: list[Block]) -> list[Block]:
        return [block] + other_blocks


class OrMatcher(BlockMatcher):
    def __init__(self, matchers: list[BlockMatcher], optional=False):
        super().__init__(child_matcher=None, parent_matcher=None, optional=optional)
        self.matchers = matchers

    def test_self(self, block: Block):
        return any(m.test_self(block) for m in self.matchers)

    async def try_build(self, block: Block) -> list[Block] | None:
        for m in self.matchers:
            res = await m.try_build(block)
            if res is not None:
                return res
        return None


class TonTransferMatcher(BlockMatcher):

    def __init__(self):
        super().__init__(child_matcher=None, parent_matcher=None)

    def test_self(self, block: Block):
        return block.btype == "ton_transfer"


class ContractMatcher(BlockMatcher):
    def __init__(self, opcode,
                 child_matcher=None,
                 parent_matcher=None,
                 optional=False,
                 children_matchers=None,
                 include_excess=True):
        super().__init__(child_matcher, parent_matcher, optional, children_matchers, include_excess)
        self.opcode = opcode

    def test_self(self, block: Block):
        return isinstance(block, CallContractBlock) and block.opcode == self.opcode


class BlockTypeMatcher(BlockMatcher):
    def __init__(self, block_type, child_matcher=None, parent_matcher=None, optional=False):
        super().__init__(child_matcher, parent_matcher, optional)
        self.block_type = block_type

    def test_self(self, block: Block):
        return block.btype == self.block_type

class GenericMatcher(BlockMatcher):
    def __init__(self, test_self_func, child_matcher=None, parent_matcher=None, optional=False):
        super().__init__(child_matcher, parent_matcher, optional)
        self.test_self_func = test_self_func

    def test_self(self, block: Block):
        return self.test_self_func(block)
<<<<<<< HEAD
=======

class RecursiveMatcher(BlockMatcher):
    def __init__(self, repeating_matcher: BlockMatcher, exit_matcher: BlockMatcher):
        super().__init__(child_matcher=None, parent_matcher=None)
        self.repeating_matcher = repeating_matcher
        self.exit_matcher = exit_matcher


    def test_self(self, block: Block):
        return self.repeating_matcher.test_self(block)

    async def process_child_matcher(self, block, blocks, child_matched):
        current_blocks = [block]
        blocks_to_add = []
        finished = False
        while True:
            block_for_check = current_blocks[:]
            current_blocks = []
            for c in block_for_check:
                if self.exit_matcher:
                    r = await self.exit_matcher.try_build(c)
                    if r is not None:
                        blocks_to_add.extend(r)
                        finished = True
                if finished:
                    break
                r = await self.repeating_matcher.try_build(c)
                if r is not None:
                    blocks_to_add.extend(r)
                    for b in r:
                        current_blocks.extend(b.next_blocks)
                    break
            if finished:
                break
            if len(current_blocks) == 0:
                child_matched = False
                break

        if len(blocks_to_add) > 0:
            blocks.extend(set(blocks_to_add))
            child_matched = True

        return child_matched

>>>>>>> 79f57066

def child_sequence_matcher(matchers: list[BlockMatcher]) -> BlockMatcher | None:
    if len(matchers) == 0:
        return None
    if len(matchers) == 1:
        return matchers[0]

    root_matcher = matchers[0]
    current_matcher = matchers[0]
    for matcher in matchers[1:]:
        current_matcher.child_matcher = matcher
        current_matcher = matcher
    return root_matcher<|MERGE_RESOLUTION|>--- conflicted
+++ resolved
@@ -46,7 +46,6 @@
                 if self.include_bounces:
                     auto_append_opcodes.append(0xffffffff)
                 if len(auto_append_opcodes) > 0 and self.pre_build_auto_append:
-<<<<<<< HEAD
                     for next_block in block.next_blocks:
                         if isinstance(next_block, CallContractBlock) and next_block.opcode in auto_append_opcodes:
                             blocks.append(next_block)
@@ -54,15 +53,6 @@
                 if len(auto_append_opcodes) > 0 and not self.pre_build_auto_append:
                     for next_block in block.next_blocks:
                         if isinstance(next_block, CallContractBlock) and next_block.opcode in auto_append_opcodes:
-=======
-                    for next_block in block.next_blocks:
-                        if isinstance(next_block, CallContractBlock) and next_block.opcode in auto_append_opcodes:
-                            blocks.append(next_block)
-                r = await self.build_block(block, blocks)
-                if len(auto_append_opcodes) > 0 and not self.pre_build_auto_append:
-                    for next_block in block.next_blocks:
-                        if isinstance(next_block, CallContractBlock) and next_block.opcode in auto_append_opcodes:
->>>>>>> 79f57066
                             r.append(next_block)
                 return r
             except Exception as e:
@@ -183,8 +173,6 @@
 
     def test_self(self, block: Block):
         return self.test_self_func(block)
-<<<<<<< HEAD
-=======
 
 class RecursiveMatcher(BlockMatcher):
     def __init__(self, repeating_matcher: BlockMatcher, exit_matcher: BlockMatcher):
@@ -229,7 +217,6 @@
 
         return child_matched
 
->>>>>>> 79f57066
 
 def child_sequence_matcher(matchers: list[BlockMatcher]) -> BlockMatcher | None:
     if len(matchers) == 0:
