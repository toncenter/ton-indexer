from __future__ import annotations

from typing import Callable, Iterable

from pytoniq_core import Slice

from indexer.core.database import Message
from indexer.events.blocks.utils import AccountId
from indexer.events.blocks.utils.tree_utils import EventNode


def _get_direction_for_block(block: Block) -> int:
    if len(block.event_nodes) == 1:
        return 1 if block.event_nodes[0].message.direction == "out" else 0
    return 2


def _ensure_earliest_common_block(blocks: list[Block]) -> Block | None:
    """Ensures that all blocks have a common block in their previous blocks, and returns it."""
    # find block with min min_lt
    blocks = sorted(blocks, key=lambda b: (b.min_lt_without_initiating_tx, _get_direction_for_block(b)))
    earliest_node_in_block = blocks[0]
    connected = [earliest_node_in_block]
    for block in blocks:
        if block in connected:
            continue
        else:
            if block.previous_block is not None:
                if block.previous_block in connected:
                    connected.append(block)
                    continue
                else:
                    return None
    return earliest_node_in_block


class AccountFlow:
    ton: int
    fees: int
    jettons: dict[AccountId, int]

    def __init__(self):
        self.ton = 0
        self.fees = 0
        self.jettons = {}

    def merge(self, other: AccountFlow):
        self.ton += other.ton
        self.fees += other.fees
        for jetton, amount in other.jettons.items():
            if jetton not in self.jettons:
                self.jettons[jetton] = 0
            self.jettons[jetton] += amount

    def to_dict(self):
        return {
            'ton': str(self.ton),
            'fees': str(self.fees),
            'jettons': {str(jetton): str(amount) for jetton, amount in self.jettons.items()}
        }


class AccountValueFlow:
    flow: dict[AccountId, AccountFlow]

    def __init__(self):
        self.flow = {}

    def to_dict(self):
        return {
            'flow': {str(account): flow.to_dict() for account, flow in self.flow.items()}
        }

    def add_ton(self, account: AccountId, amount: int):
        if account not in self.flow:
            self.flow[account] = AccountFlow()
        self.flow[account].ton += amount

    def add_jetton(self, account: AccountId, jetton: AccountId, amount: int):
        if account not in self.flow:
            self.flow[account] = AccountFlow()
        if jetton not in self.flow[account].jettons:
            self.flow[account].jettons[jetton] = 0
        self.flow[account].jettons[jetton] += amount

    def add_fees(self, account: AccountId, amount: int):
        if account not in self.flow:
            self.flow[account] = AccountFlow()
        self.flow[account].fees += amount

    def merge(self, other: AccountValueFlow):
        for account, flow in other.flow.items():
            if account not in self.flow:
                self.flow[account] = AccountFlow()
            self.flow[account].merge(flow)


class Block:
    event_nodes: list[EventNode]
    children_blocks: list[Block]
    next_blocks: list[Block]
    contract_deployments: set[AccountId]
    initiating_event_node: EventNode | None
    failed: bool
    previous_block: Block
    parent: Block
    data: any
    min_lt: int
    min_utime: int
    max_utime: int
    max_lt: int
    min_lt_without_initiating_tx: int
    type: str
    value_flow: AccountValueFlow
    transient: bool

    def __init__(self, type: str, nodes: list[EventNode], v=None):
        self.failed = False
        self.broken = False
        self.transient = False
        self.event_nodes = nodes
        self.children_blocks = []
        self.next_blocks = []
        self.previous_block = None
        self.parent = None
        self.btype = type
        self.data = v
        self.contract_deployments = set()
        self.initiating_event_node = None
        self.value_flow = AccountValueFlow()
        if len(nodes) != 0:
            self.min_lt = nodes[0].get_lt()
            self.max_lt = nodes[0].message.transaction.lt
            self.min_utime = nodes[0].get_utime()
            self.max_utime = nodes[0].message.transaction.now
            self.min_lt_without_initiating_tx = nodes[0].message.transaction.lt
            self._find_contract_deployments()
        if len(nodes) == 1:
            parent = nodes[0].parent
            self.initiating_event_node = parent

        else:
            self.min_lt = 0
            self.max_lt = 0
            self.min_utime = 0
            self.max_utime = 0
            self.min_lt_without_initiating_tx = 0

    def calculate_min_max_lt(self):
<<<<<<< HEAD
        self.min_lt = min(n.message.transaction.lt for n in self.event_nodes)
        self.min_lt_without_initiating_tx = self.min_lt
        self.min_utime = min(n.message.transaction.now for n in self.event_nodes)
=======
        self.min_lt = min(n.get_lt() for n in self.event_nodes)
        self.min_lt_without_initiating_tx = self.min_lt
        self.min_utime = min(n.get_utime() for n in self.event_nodes)

>>>>>>> 79f57066
        self.max_lt = max(n.message.transaction.lt for n in self.event_nodes)
        self.max_utime = max(n.message.transaction.now for n in self.event_nodes)
        if (self.initiating_event_node is not None and self.initiating_event_node.message is not None
                and self.initiating_event_node.message.transaction is not None):
            self.min_lt = min(self.min_lt, self.initiating_event_node.message.transaction.lt)
            self.min_utime = min(self.min_utime, self.initiating_event_node.message.transaction.now)

    def iter_prev(self, predicate: Callable[[Block], bool]) -> Iterable[Block]:
        """Iterates over all previous blocks that match predicate, starting from the closest one."""
        r = self.previous_block
        while r is not None:
            if predicate(r):
                yield r
                r = r.previous_block
            else:
                return
        return

    def any_parent(self, predicate: Callable[[Block], bool]) -> bool:
        """Checks if any of the previous blocks matches predicate."""
        r = self.previous_block
        while r is not None:
            if filter(r):
                return True
            else:
                r = r.previous_block
        return False

    def merge_blocks(self, blocks: list[Block]):
        # blocks_to_merge = []
        # for block in blocks:
        #     if isinstance(block, SingleLevelWrapper):
        #         blocks_to_merge.extend(block.children_blocks)
        #     else:
        #         blocks_to_merge.append(block)
        """Merges all blocks into one. Preserves structure"""
        blocks_to_merge = [b for b in set(blocks) if b.transient is False]
        earliest_block = _ensure_earliest_common_block(blocks_to_merge)
        if earliest_block is None:
            raise "Earliest common block not found"
        for block in blocks_to_merge:
            block.parent = self
            self.event_nodes.extend(block.event_nodes)
            self.children_blocks.append(block)
            self.value_flow.merge(block.value_flow)
        for block in earliest_block.find_next(lambda b, d: b in blocks_to_merge, stop_on_filter_unmatch=True,
                                              yield_on_unmatch=True):
            self.next_blocks.append(block)
            self.contract_deployments = self.contract_deployments.union(block.contract_deployments)
            block.previous_block = self
        self.previous_block = earliest_block.previous_block
        if earliest_block.previous_block is not None:
            earliest_block.previous_block.compact_connections()
        self.initiating_event_node = earliest_block.initiating_event_node
        self.calculate_min_max_lt()

    def find_next(self,
                  node_filter: Callable[['Block', int], bool] = None,
                  max_depth=-1,
                  stop_on_filter_unmatch: bool = False,
                  yield_on_unmatch: bool = False) -> Iterable['Block']:
        """Iterates over all next blocks that match predicate, starting from the closest one."""
        queue = list([(c, 0) for c in self.next_blocks])
        while len(queue) > 0:
            node, depth = queue.pop(0)
            filter_matched = node_filter is None or node_filter(node, depth)
            if filter_matched and not yield_on_unmatch:
                yield node
            elif not filter_matched and yield_on_unmatch:
                yield node
            should_extend_queue = (depth + 1 <= max_depth or max_depth < 0)
            if stop_on_filter_unmatch:
                should_extend_queue = should_extend_queue and filter_matched
            if should_extend_queue:
                queue.extend([(c, depth + 1) for c in node.next_blocks])

    def get_body(self) -> Slice:
        return Slice.one_from_boc(self.event_nodes[0].message.message_content.body)

    def get_message(self) -> Message:
        return self.event_nodes[0].message

    def connect(self, other: 'Block'):
        self.next_blocks.append(other)
        other.previous_block = self

    def insert_between(self, next_blocks: ['Block'], new_block: 'Block'):
        assert all(n in self.next_blocks for n in next_blocks)
        for child in self.children_blocks:
            for next_block in next_blocks:
                if next_block in child.next_blocks:
                    child.next_blocks.remove(next_block)
                    child.next_blocks.append(new_block)
        self.next_blocks = [n for n in self.next_blocks if n not in next_blocks]
        for next_block in next_blocks:
            for child in next_block.children_blocks:
                if child.previous_block == next_block:
                    child.previous_block = new_block
        self.connect(new_block)
        for next_block in next_blocks:
            new_block.connect(next_block)

    def topmost_parent(self):
        if self.parent is None:
            return self
        else:
            return self.parent.topmost_parent()

    def compact_connections(self):
        self.next_blocks = list(
            set(n.topmost_parent() for n in self.next_blocks if n not in self.children_blocks and n != self))

    def set_prev(self, prev: 'Block'):
        self.previous_block = prev

    def __repr__(self):
        return f"!{self.btype}:={self.data}"

    def bfs_iter(self, include_self=True):
        if include_self:
            queue = [self]
        else:
            queue = [n for n in self.next_blocks]
        while len(queue) > 0:
            cur = queue.pop(0)
            yield cur
            queue.extend(cur.next_blocks)

    def dict(self):
        return {
            "btype": self.btype,
            "nodes": [n.data for n in self.event_nodes],
            "children": [c.dict() for c in self.children_blocks],
            "next": [n.dict() for n in self.next_blocks],
            "value": self.data
        }

    def calculate_progress(self):
        total = 0
        total_emulated = 0
        for node in self.event_nodes:
            if node.message.destination is not None and node.message.source is not None:
                total += 1
                if node.message.transaction.emulated:
                    total_emulated += 1
        return (1.0 - total_emulated / total) if total != 0 else 0

    def _find_contract_deployments(self):
        for node in self.event_nodes:
            if node.message.transaction.orig_status != 'active' and node.message.transaction.end_status == 'active':
                self.contract_deployments.add(AccountId(node.message.transaction.account))

class SingleLevelWrapper(Block):
    def __init__(self):
        super().__init__('single_wrapper', [], None)

    def wrap(self, blocks: list[Block]):
        block_queue = blocks.copy()
        nodes = []
        while len(block_queue) > 0:
            block = block_queue.pop(0)
            if isinstance(block, SingleLevelWrapper):
                block_queue.extend(block.children_blocks)
                continue
            self.children_blocks.append(block)
            for next_block in block.next_blocks:
                if next_block not in blocks:
                    self.next_blocks.append(next_block)
            nodes.extend(block.event_nodes)
            if block.previous_block not in blocks:
                self.previous_block = block.previous_block
        self.event_nodes = list(set(nodes))

        self.compact_connections()
        self.calculate_min_max_lt()

class EmptyBlock(Block):
    def __init__(self):
        super().__init__('empty', [], None)<|MERGE_RESOLUTION|>--- conflicted
+++ resolved
@@ -147,22 +147,12 @@
             self.min_lt_without_initiating_tx = 0
 
     def calculate_min_max_lt(self):
-<<<<<<< HEAD
-        self.min_lt = min(n.message.transaction.lt for n in self.event_nodes)
-        self.min_lt_without_initiating_tx = self.min_lt
-        self.min_utime = min(n.message.transaction.now for n in self.event_nodes)
-=======
         self.min_lt = min(n.get_lt() for n in self.event_nodes)
         self.min_lt_without_initiating_tx = self.min_lt
         self.min_utime = min(n.get_utime() for n in self.event_nodes)
 
->>>>>>> 79f57066
         self.max_lt = max(n.message.transaction.lt for n in self.event_nodes)
         self.max_utime = max(n.message.transaction.now for n in self.event_nodes)
-        if (self.initiating_event_node is not None and self.initiating_event_node.message is not None
-                and self.initiating_event_node.message.transaction is not None):
-            self.min_lt = min(self.min_lt, self.initiating_event_node.message.transaction.lt)
-            self.min_utime = min(self.min_utime, self.initiating_event_node.message.transaction.now)
 
     def iter_prev(self, predicate: Callable[[Block], bool]) -> Iterable[Block]:
         """Iterates over all previous blocks that match predicate, starting from the closest one."""
