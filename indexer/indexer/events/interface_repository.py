--- conflicted
+++ resolved
@@ -11,11 +11,6 @@
 from sqlalchemy.ext.asyncio import AsyncSession
 
 from indexer.core.database import JettonWallet, NFTItem, NftSale, NftAuction, LatestAccountState
-<<<<<<< HEAD
-import redis
-
-NOMINATOR_POOL_CODE_HASH = "mj7BS8CY9rRAZMMFIiyuooAPF92oXuaoGYpwle3hDc8="
-=======
 from indexer.events import context
 
 NOMINATOR_POOL_CODE_HASH = "mj7BS8CY9rRAZMMFIiyuooAPF92oXuaoGYpwle3hDc8="
@@ -24,7 +19,6 @@
 class DedustPool:
     address: str
     assets: dict
->>>>>>> 79f57066
 
 class InterfaceRepository(abc.ABC):
     @abc.abstractmethod
