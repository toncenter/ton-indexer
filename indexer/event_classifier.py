--- conflicted
+++ resolved
@@ -5,14 +5,6 @@
 import sys
 import time
 import traceback
-<<<<<<< HEAD
-from collections import defaultdict
-from datetime import timedelta
-from typing import Optional
-
-import msgpack
-from sqlalchemy import update, select, and_, or_
-=======
 import codecs
 from datetime import datetime, timedelta
 from typing import Optional, List, Tuple
@@ -21,7 +13,12 @@
 from collections import defaultdict
 
 from sqlalchemy import update, select, delete, and_, or_, Column, Integer, String, Boolean
->>>>>>> 79f57066
+from collections import defaultdict
+from datetime import timedelta
+from typing import Optional
+
+import msgpack
+from sqlalchemy import update, select, and_, or_
 from sqlalchemy.ext.asyncio import AsyncSession
 from sqlalchemy.orm import sessionmaker, contains_eager, selectinload
 from sqlalchemy.sql import text
@@ -29,20 +26,14 @@
 from sqlalchemy.orm.attributes import instance_state
 
 from indexer.core import redis
-<<<<<<< HEAD
+from indexer.core.database import engine, SyncSessionMaker, Base, Trace, Transaction, Message, Action, ActionAccount
 from indexer.core.database import engine, Trace, Transaction, Message, Action, SyncSessionMaker
-from indexer.core.settings import Settings
-from indexer.events import context
-from indexer.events.blocks.utils.address_selectors import extract_additional_addresses
-from indexer.events.blocks.utils.block_tree_serializer import block_to_action, serialize_blocks
-=======
-from indexer.core.database import engine, SyncSessionMaker, Base, Trace, Transaction, Message, Action, ActionAccount
 from indexer.core.settings import Settings
 from indexer.events import context
 from indexer.events.blocks.utils.address_selectors import extract_additional_addresses
 from indexer.events.blocks.utils.block_tree_serializer import block_to_action
 from indexer.events.blocks.utils.dedust_pools import init_pools_data
->>>>>>> 79f57066
+from indexer.events.blocks.utils.block_tree_serializer import block_to_action, serialize_blocks
 from indexer.events.blocks.utils.event_deserializer import deserialize_event
 from indexer.events.event_processing import process_event_async, process_event_async_with_postprocessing
 from indexer.events.interface_repository import EmulatedTransactionsInterfaceRepository, gather_interfaces, \
@@ -82,31 +73,8 @@
         logger.info(f"Reading unclassified tasks with batch size {self.batch_size}")
     
     def read_batch(self):
-<<<<<<< HEAD
-        # get new batch
-        db_read_finished = False
-        while not db_read_finished:
-            try:
-                with SyncSessionMaker() as session:
-                    query = session.query(Trace.trace_id, Trace.nodes_, Trace.start_lt) \
-                        .filter(Trace.state == 'complete') \
-                        .filter(Trace.classification_state == 'unclassified')
-                    if self.last_lt is not None:
-                        query = query.filter(or_(Trace.start_lt < self.last_lt, and_(Trace.start_lt == self.last_lt, Trace.trace_id < self.last_trace_id)))
-                    query = query.order_by(Trace.start_lt.desc(), Trace.trace_id.desc()) \
-                        .limit(self.batch_size)
-                    query = query.yield_per(self.batch_size)
-                    items = query.all()
-                db_read_finished = True
-            except:
-                logger.warning("Failed to read unclassified traces")
-        # read complete tasks
-        not_empty = True
-        while not_empty:
-=======
         rows = []
         with SyncSessionMaker() as session:
->>>>>>> 79f57066
             try:
                 query = f'''
                                WITH A AS (
@@ -124,7 +92,7 @@
                                WHERE _classifier_tasks.id = A.id
                                RETURNING _classifier_tasks.*;
                            '''
-                # query = f'''with A as (select * from _classifier_tasks 
+                # query = f'''with A as (select * from _classifier_tasks
                 # where pending is null or not pending order by mc_seqno desc nulls first limit {self.batch_size})
                 # update _classifier_tasks T set pending = true from A where T.id = A.id
                 # returning A.*;'''
@@ -171,7 +139,7 @@
         self.finished_queue = finished_queue
         self.last_commit = datetime.now()
         logger.info(f"Reading finished tasks")
-    
+
     def read_finished_tasks(self):
         tasks = []
         while (datetime.now() - self.last_commit).total_seconds() < 10:
@@ -221,21 +189,6 @@
         tasks = self.task_queue.get(True)
         # logger.info(f'Worker #{self.id} accepted batch of {len(tasks)} tasks')
         try:
-<<<<<<< HEAD
-            batch = self.mark_big_traces(tasks)
-            asyncio.get_event_loop().run_until_complete(process_trace_batch_async(batch))
-            total = len(tasks)
-            big_traces = total - len(batch)
-        except asyncio.CancelledError:
-            logger.info("failed to process one batch: coroutine was cancelled")
-            total = len(tasks)
-            big_traces = 0
-        except Exception as ee:
-            logger.info(f"failed to process one batch: {ee}")
-            total = len(tasks)
-            big_traces = 0
-        self.result_queue.put((total - big_traces, big_traces, tasks))
-=======
             ok, total, failed, broken = asyncio.get_event_loop().run_until_complete(self.process_trace_batch_async(tasks))
         except asyncio.CancelledError:
             logger.info("failed to process one batch: coroutine was cancelled")
@@ -244,9 +197,8 @@
             logger.info(f"unexpectedly failed to process task: {ee}")
             ok, total, failed, broken = False, 0, 0, 0
         self.result_queue.put((ok, total, failed, broken))
->>>>>>> 79f57066
         return
-    
+
     async def process_trace_batch_async(self, tasks: List[ClassifierTask]) -> Tuple[bool, int]:
         ok = True
         processed = 0
@@ -292,7 +244,7 @@
                     stmt = delete(ActionAccount).where(ActionAccount.trace_id.in_(trace_ids_to_cleanup))
                     # logger.info(f'stmt: {stmt}')
                     await session.execute(stmt)
-                
+
                 # read traces
                 fltr = None
                 if is_trace_batch:
@@ -303,7 +255,7 @@
                 query = select(Trace).filter(fltr)
                 tx_join = selectinload(Trace.transactions).selectinload(Transaction.messages).selectinload(Message.message_content)
                 query = query.options(tx_join)
-                
+
                 result = await session.execute(query)
                 traces = result.scalars().unique().all()
                 processed = len(traces)
@@ -336,7 +288,7 @@
                         # session.add_all(actions)
                         # for action in actions:
                         #     for aa in action.get_action_accounts():
-                        #         await session.execute(insert(ActionAccount).values({k: v for k, v in aa.__dict__.items() if not k.startswith('_')}).on_conflict_do_nothing()) 
+                        #         await session.execute(insert(ActionAccount).values({k: v for k, v in aa.__dict__.items() if not k.startswith('_')}).on_conflict_do_nothing())
                         #     # session.add_all(action.get_action_accounts())
                         session.add_all(actions)
                         for action in actions:
@@ -372,7 +324,7 @@
                 return False, 0, 0, 0
         return ok, processed, failed, broken
 
-        
+
     def run(self):
         asyncio.set_event_loop(asyncio.new_event_loop())
         try:
@@ -415,7 +367,7 @@
         workers.append(worker)
     task_closer = FinishedTasksProcessor(finished_queue)
     task_closer.start()
-    
+
     # stats
     failed_tasks = 0
     processed_tasks = 0
@@ -499,67 +451,7 @@
     return actions, trace
 
 
-<<<<<<< HEAD
-async def process_trace_batch_async(ids: list[str]):
-    async with async_session() as session:
-        try:
-            query = select(Trace) \
-                .join(Trace.transactions) \
-                .join(Transaction.messages, isouter=True) \
-                .join(Message.message_content, isouter=True) \
-                .options(contains_eager(Trace.transactions, Transaction.messages, Message.message_content)) \
-                .filter(Trace.trace_id.in_(ids))
-            result = await session.execute(query)
-            traces = result.scalars().unique().all()
-
-            # Gather interfaces for each account
-            accounts = set()
-            for trace in traces:
-                for tx in trace.transactions:
-                    accounts.add(tx.account)
-                    accounts.update(extract_additional_addresses(tx))
-
-            interfaces = await gather_interfaces(accounts, session)
-            repository = RedisInterfaceRepository(redis.sync_client)
-            await repository.put_interfaces(interfaces)
-            context.interface_repository.set(repository)
-            # Process traces and save actions
-            results = await asyncio.gather(*(process_trace(trace) for trace in traces))
-            ok_traces = []
-            failed_traces = []
-            broken_traces = []
-            for trace_id, state, actions in results:
-                if state == 'ok' or state == 'broken':
-                    # logger.error(f"query: {insert(Action).values(actions).on_conflict_do_nothing()}")
-                    # session.execute(insert(Action).values(actions).on_conflict_do_nothing()) 
-                    session.add_all(actions)
-                    for action in actions:
-                        session.add_all(action.get_action_accounts())
-
-                    if state == 'ok':
-                        ok_traces.append(trace_id)
-                    else:
-                        broken_traces.append(trace_id)
-                else:
-                    failed_traces.append(trace_id)
-            stmt = update(Trace).where(Trace.trace_id.in_(ok_traces)).values(classification_state='ok')
-            await session.execute(stmt)
-            if len(broken_traces) > 0:
-                stmt = update(Trace).where(Trace.trace_id.in_(broken_traces)).values(classification_state='broken')
-                await session.execute(stmt)
-            stmt = update(Trace).where(Trace.trace_id.in_(failed_traces)).values(classification_state='failed')
-            await session.execute(stmt)
-            await session.commit()
-        except Exception as ee:
-            logger.error(f'Failed to process batch: {ee}')
-            await session.rollback()
-    return
-
-
-async def process_trace(trace: Trace) -> tuple[str, str, list[Action]]:
-=======
 async def process_trace(trace: Trace) -> tuple[str, str, list[Action], Exception]:
->>>>>>> 79f57066
     if len(trace.transactions) == 1 and trace.transactions[0].descr == 'tick_tock':
         return trace.trace_id, 'ok', [], None
     try:
@@ -598,7 +490,10 @@
                         help='Number of workers to process traces',
                         type=int,
                         default=4)
-<<<<<<< HEAD
+    parser.add_argument('--expected-total',
+                        help='Expected number of tasks',
+                        type=int,
+                        default=4)
     parser.add_argument('--emulated-traces',
                         help='Process emulated traces',
                         action='store_true')
@@ -610,12 +505,6 @@
                         help='Redis channel to publish processed emulated traces',
                         default=None,
                         type=str)
-=======
-    parser.add_argument('--expected-total',
-                        help='Expected number of tasks',
-                        type=int,
-                        default=4)
->>>>>>> 79f57066
     args = parser.parse_args()
 
     settings.emulated_traces_redis_channel = args.emulated_traces_redis_channel
