--- conflicted
+++ resolved
@@ -1,9 +1,6 @@
-<<<<<<< HEAD
+#!/usr/bin/env python3
 from __future__ import annotations
 
-=======
-#!/usr/bin/env python3
->>>>>>> 787d0a8c
 import argparse
 import asyncio
 import logging
