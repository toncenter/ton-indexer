--- conflicted
+++ resolved
@@ -2248,13 +2248,7 @@
 	}
 
 	book := AddressBook{}
-<<<<<<< HEAD
-	if settings.NoAddressBook {
-		return msgs, book, nil
-	}
-=======
 	metadata := Metadata{}
->>>>>>> fb9d66fb
 	addr_list := []string{}
 	for _, m := range msgs {
 		if m.Source != nil {
@@ -2265,9 +2259,11 @@
 		}
 	}
 	if len(addr_list) > 0 {
-		book, err = queryAddressBookImpl(addr_list, conn, settings)
-		if err != nil {
-			return nil, nil, nil, IndexError{Code: 500, Message: err.Error()}
+		if !settings.NoAddressBook {
+			book, err = queryAddressBookImpl(addr_list, conn, settings)
+			if err != nil {
+				return nil, nil, nil, IndexError{Code: 500, Message: err.Error()}
+			}
 		}
 
 		metadata, err = queryMetadataImpl(addr_list, conn, settings)
@@ -2304,13 +2300,7 @@
 	}
 
 	book := AddressBook{}
-<<<<<<< HEAD
-	if settings.NoAddressBook {
-		return res, book, nil
-	}
-=======
 	metadata := Metadata{}
->>>>>>> fb9d66fb
 	addr_list := []string{}
 	for _, t := range res {
 		addr_list = append(addr_list, string(t.Address))
@@ -2319,9 +2309,11 @@
 		}
 	}
 	if len(addr_list) > 0 {
-		book, err = queryAddressBookImpl(addr_list, conn, settings)
-		if err != nil {
-			return nil, nil, nil, IndexError{Code: 500, Message: err.Error()}
+		if !settings.NoAddressBook {
+			book, err = queryAddressBookImpl(addr_list, conn, settings)
+			if err != nil {
+				return nil, nil, nil, IndexError{Code: 500, Message: err.Error()}
+			}
 		}
 		metadata, err = queryMetadataImpl(addr_list, conn, settings)
 		if err != nil {
@@ -2357,13 +2349,7 @@
 	}
 
 	book := AddressBook{}
-<<<<<<< HEAD
-	if settings.NoAddressBook {
-		return res, book, nil
-	}
-=======
 	metadata := Metadata{}
->>>>>>> fb9d66fb
 	addr_list := []string{}
 	for _, t := range res {
 		addr_list = append(addr_list, string(t.Address))
@@ -2372,9 +2358,11 @@
 		}
 	}
 	if len(addr_list) > 0 {
-		book, err = queryAddressBookImpl(addr_list, conn, settings)
-		if err != nil {
-			return nil, nil, nil, IndexError{Code: 500, Message: err.Error()}
+		if !settings.NoAddressBook {
+			book, err = queryAddressBookImpl(addr_list, conn, settings)
+			if err != nil {
+				return nil, nil, nil, IndexError{Code: 500, Message: err.Error()}
+			}
 		}
 		metadata, err = queryMetadataImpl(addr_list, conn, settings)
 		if err != nil {
@@ -2412,13 +2400,7 @@
 	}
 
 	book := AddressBook{}
-<<<<<<< HEAD
-	if settings.NoAddressBook {
-		return res, book, nil
-	}
-=======
 	metadata := Metadata{}
->>>>>>> fb9d66fb
 	addr_list := []string{}
 	for _, t := range res {
 		addr_list = append(addr_list, string(t.NftItemAddress))
@@ -2430,9 +2412,11 @@
 		}
 	}
 	if len(addr_list) > 0 {
-		book, err = queryAddressBookImpl(addr_list, conn, settings)
-		if err != nil {
-			return nil, nil, nil, IndexError{Code: 500, Message: err.Error()}
+		if !settings.NoAddressBook {
+			book, err = queryAddressBookImpl(addr_list, conn, settings)
+			if err != nil {
+				return nil, nil, nil, IndexError{Code: 500, Message: err.Error()}
+			}
 		}
 		metadata, err = queryMetadataImpl(addr_list, conn, settings)
 		if err != nil {
@@ -2468,13 +2452,7 @@
 	}
 
 	book := AddressBook{}
-<<<<<<< HEAD
-	if settings.NoAddressBook {
-		return res, book, nil
-	}
-=======
 	metadata := Metadata{}
->>>>>>> fb9d66fb
 	addr_list := []string{}
 	for _, t := range res {
 		addr_list = append(addr_list, string(t.Address))
@@ -2483,9 +2461,11 @@
 		}
 	}
 	if len(addr_list) > 0 {
-		book, err = queryAddressBookImpl(addr_list, conn, settings)
-		if err != nil {
-			return nil, nil, nil, IndexError{Code: 500, Message: err.Error()}
+		if !settings.NoAddressBook {
+			book, err = queryAddressBookImpl(addr_list, conn, settings)
+			if err != nil {
+				return nil, nil, nil, IndexError{Code: 500, Message: err.Error()}
+			}
 		}
 		metadata, err = queryMetadataImpl(addr_list, conn, settings)
 		if err != nil {
@@ -2522,13 +2502,7 @@
 	}
 
 	book := AddressBook{}
-<<<<<<< HEAD
-	if settings.NoAddressBook {
-		return res, book, nil
-	}
-=======
 	metadata := Metadata{}
->>>>>>> fb9d66fb
 	addr_list := []string{}
 	for _, t := range res {
 		addr_list = append(addr_list, string(t.Address))
@@ -2536,9 +2510,11 @@
 		addr_list = append(addr_list, string(t.Jetton))
 	}
 	if len(addr_list) > 0 {
-		book, err = queryAddressBookImpl(addr_list, conn, settings)
-		if err != nil {
-			return nil, nil, nil, IndexError{Code: 500, Message: err.Error()}
+		if !settings.NoAddressBook {
+			book, err = queryAddressBookImpl(addr_list, conn, settings)
+			if err != nil {
+				return nil, nil, nil, IndexError{Code: 500, Message: err.Error()}
+			}
 		}
 		metadata, err = queryMetadataImpl(addr_list, conn, settings)
 		if err != nil {
@@ -2576,13 +2552,7 @@
 	}
 
 	book := AddressBook{}
-<<<<<<< HEAD
-	if settings.NoAddressBook {
-		return res, book, nil
-	}
-=======
 	metadata := Metadata{}
->>>>>>> fb9d66fb
 	addr_list := []string{}
 	for _, t := range res {
 		addr_list = append(addr_list, string(t.Source))
@@ -2594,9 +2564,11 @@
 		}
 	}
 	if len(addr_list) > 0 {
-		book, err = queryAddressBookImpl(addr_list, conn, settings)
-		if err != nil {
-			return nil, nil, nil, IndexError{Code: 500, Message: err.Error()}
+		if !settings.NoAddressBook {
+			book, err = queryAddressBookImpl(addr_list, conn, settings)
+			if err != nil {
+				return nil, nil, nil, IndexError{Code: 500, Message: err.Error()}
+			}
 		}
 		metadata, err = queryMetadataImpl(addr_list, conn, settings)
 		if err != nil {
@@ -2634,13 +2606,7 @@
 	}
 
 	book := AddressBook{}
-<<<<<<< HEAD
-	if settings.NoAddressBook {
-		return res, book, nil
-	}
-=======
 	metadata := Metadata{}
->>>>>>> fb9d66fb
 	addr_list := []string{}
 	for _, t := range res {
 		addr_list = append(addr_list, string(t.Owner))
@@ -2651,9 +2617,11 @@
 		}
 	}
 	if len(addr_list) > 0 {
-		book, err = queryAddressBookImpl(addr_list, conn, settings)
-		if err != nil {
-			return nil, nil, nil, IndexError{Code: 500, Message: err.Error()}
+		if !settings.NoAddressBook {
+			book, err = queryAddressBookImpl(addr_list, conn, settings)
+			if err != nil {
+				return nil, nil, nil, IndexError{Code: 500, Message: err.Error()}
+			}
 		}
 		metadata, err = queryMetadataImpl(addr_list, conn, settings)
 		if err != nil {
@@ -2689,13 +2657,7 @@
 	}
 
 	book := AddressBook{}
-<<<<<<< HEAD
-	if settings.NoAddressBook {
-		return res, book, nil
-	}
-=======
 	metadata := Metadata{}
->>>>>>> fb9d66fb
 	addr_list := []string{}
 	for _, t := range res {
 		if t.AccountAddress != nil {
@@ -2703,9 +2665,11 @@
 		}
 	}
 	if len(addr_list) > 0 {
-		book, err = queryAddressBookImpl(addr_list, conn, settings)
-		if err != nil {
-			return nil, nil, nil, IndexError{Code: 500, Message: err.Error()}
+		if !settings.NoAddressBook {
+			book, err = queryAddressBookImpl(addr_list, conn, settings)
+			if err != nil {
+				return nil, nil, nil, IndexError{Code: 500, Message: err.Error()}
+			}
 		}
 		metadata, err = queryMetadataImpl(addr_list, conn, settings)
 		if err != nil {
@@ -2764,13 +2728,8 @@
 	lt_req LtRequest,
 	lim_req LimitRequest,
 	settings RequestSettings,
-<<<<<<< HEAD
-) ([]Action, AddressBook, error) {
+) ([]Action, AddressBook, Metadata, error) {
 	query, err := buildActionsQuery(act_req, utime_req, lt_req, lim_req, settings)
-=======
-) ([]Action, AddressBook, Metadata, error) {
-	query, err := buildActionsQuery(act_req, lim_req, settings)
->>>>>>> fb9d66fb
 	if settings.DebugRequest {
 		log.Println("Debug query:", query)
 	}
@@ -2789,10 +2748,10 @@
 	if seqno := act_req.McSeqno; seqno != nil {
 		exists, err := queryBlockExists(*seqno, conn, settings)
 		if err != nil {
-			return nil, nil, err
+			return nil, nil, nil, err
 		}
 		if !exists {
-			return nil, nil, IndexError{Code: 404, Message: fmt.Sprintf("masterchain block %d not found", *seqno)}
+			return nil, nil, nil, IndexError{Code: 404, Message: fmt.Sprintf("masterchain block %d not found", *seqno)}
 		}
 	}
 
@@ -2857,10 +2816,10 @@
 	if seqno := event_req.McSeqno; seqno != nil {
 		exists, err := queryBlockExists(*seqno, conn, settings)
 		if err != nil {
-			return nil, nil, err
+			return nil, nil, nil, err
 		}
 		if !exists {
-			return nil, nil, IndexError{Code: 404, Message: fmt.Sprintf("masterchain block %d not found", *seqno)}
+			return nil, nil, nil, IndexError{Code: 404, Message: fmt.Sprintf("masterchain block %d not found", *seqno)}
 		}
 	}
 
@@ -2871,17 +2830,13 @@
 	}
 
 	book := AddressBook{}
-<<<<<<< HEAD
-	if settings.NoAddressBook {
-		return res, book, nil
-	}
-=======
 	metadata := Metadata{}
->>>>>>> fb9d66fb
 	if len(addr_list) > 0 {
-		book, err = queryAddressBookImpl(addr_list, conn, settings)
-		if err != nil {
-			return nil, nil, nil, IndexError{Code: 500, Message: err.Error()}
+		if !settings.NoAddressBook {
+			book, err = queryAddressBookImpl(addr_list, conn, settings)
+			if err != nil {
+				return nil, nil, nil, IndexError{Code: 500, Message: err.Error()}
+			}
 		}
 		metadata, err = queryMetadataImpl(addr_list, conn, settings)
 		if err != nil {
