
#include <iostream>
#include "td/utils/port/signals.h"
#include "td/utils/OptionParser.h"
#include "td/utils/logging.h"
#include "pqxx/pqxx"
#include "version.h"

bool migration_needed(std::optional<Version> current_version, Version migration_version, bool rerun_last_migration) {
  if (rerun_last_migration && migration_version == latest_version) {
    return true;
  }
  if (current_version.has_value() && *current_version < migration_version) {
    return true;
  }
  return false;
}

void run_1_2_0_migrations(const std::string& connection_string, bool custom_types, bool dry_run) {
  LOG(INFO) << "Running migrations to version 1.2.0";

  LOG(INFO) << "Creating required types...";
  {
    auto exec_query = [&] (const std::string& query) {
      if (dry_run) {
        std::cout << query << std::endl;
        return;
      }

      try {
        pqxx::connection c(connection_string);
        pqxx::work txn(c);

        txn.exec(query).no_rows();
        txn.commit();
      } catch (const std::exception &e) {
        LOG(INFO) << "Skipping query '" << query << "': " << e.what();
      }
    };
    if (custom_types) {
      exec_query("create extension if not exists pgton;");
    } else {
      exec_query("create domain tonhash as char(44);");
      exec_query("create domain tonaddr as varchar;");
    }

    exec_query("create type account_status_type as enum ('uninit', 'frozen', 'active', 'nonexist');");
    exec_query("create type blockid as (workchain integer, shard bigint, seqno integer);");
    exec_query("create type blockidext as (workchain integer, shard bigint, seqno integer, root_hash tonhash, file_hash tonhash);");
    exec_query("create type bounce_type as enum ('negfunds', 'nofunds', 'ok');");
    exec_query("create type descr_type as enum ('ord', 'storage', 'tick_tock', 'split_prepare', 'split_install', 'merge_prepare', 'merge_install');");
    exec_query("create type msg_direction as enum ('out', 'in');");
    exec_query("create type skipped_reason_type as enum ('no_state', 'bad_state', 'no_gas', 'suspended');");
    exec_query("create type status_change_type as enum ('unchanged', 'frozen', 'deleted');");
    exec_query("create type trace_classification_state as enum ('unclassified', 'failed', 'ok', 'broken');");
    exec_query("create type trace_state as enum ('complete', 'pending', 'broken');");
    exec_query("create type change_dns_record_details as (key varchar, value_schema varchar, value varchar, flags integer);");
    exec_query("create type liquidity_vault_excess_details as (asset varchar, amount NUMERIC);");
    exec_query("create type dex_deposit_liquidity_details as (dex varchar, amount1 numeric, amount2 numeric, asset1 varchar, asset2 varchar, user_jetton_wallet_1 varchar, user_jetton_wallet_2 varchar, lp_tokens_minted numeric, target_asset_1 varchar, target_asset_2 varchar, target_amount_1 numeric, target_amount_2 numeric, vault_excesses liquidity_vault_excess_details[], tick_lower numeric, tick_upper numeric, nft_index numeric, nft_address varchar);");
    exec_query("create type dex_transfer_details as (amount numeric, asset tonaddr, source tonaddr, destination tonaddr, source_jetton_wallet tonaddr, destination_jetton_wallet tonaddr);");
    exec_query("create type dex_withdraw_liquidity_details as (dex varchar, amount1 numeric, amount2 numeric, asset1_out varchar, asset2_out varchar, user_jetton_wallet_1 varchar, user_jetton_wallet_2 varchar, dex_jetton_wallet_1 varchar, dex_jetton_wallet_2 varchar, lp_tokens_burnt numeric, dex_wallet_1 varchar, dex_wallet_2 varchar, burned_nft_index numeric, burned_nft_address varchar, tick_lower numeric, tick_upper numeric);");
    exec_query("create type jetton_transfer_details as(response_destination tonaddr, forward_amount numeric, query_id numeric, custom_payload text, forward_payload text, comment text, is_encrypted_comment boolean);");
    exec_query("create type nft_mint_details as (nft_item_index numeric);");
    exec_query("create type nft_transfer_details as(is_purchase boolean, price numeric, query_id numeric, custom_payload text, forward_payload text, forward_amount numeric, response_destination tonaddr, nft_item_index numeric, marketplace varchar);");
    exec_query("create type peer_swap_details as(asset_in tonaddr, amount_in numeric, asset_out tonaddr, amount_out numeric);");
    exec_query("create type jetton_swap_details as (dex varchar, sender tonaddr, dex_incoming_transfer dex_transfer_details, dex_outgoing_transfer dex_transfer_details, peer_swaps peer_swap_details[], min_out_amount numeric);");
    exec_query("create type staking_details as (provider varchar, ts_nft varchar, tokens_burnt numeric, tokens_minted numeric);");
    exec_query("create type ton_transfer_details as (content text, encrypted boolean);");
    exec_query("create type multisig_create_order_details as (query_id numeric, order_seqno numeric, is_created_by_signer boolean, is_signed_by_creator boolean, creator_index numeric, expiration_date numeric, order_boc varchar);");
    exec_query("create type multisig_approve_details as (signer_index numeric, exit_code numeric);");
    exec_query("create type multisig_execute_details as (query_id numeric, order_seqno numeric, expiration_date numeric, approvals_num numeric, signers_hash varchar, order_boc varchar);");
    exec_query("create type vesting_send_message_details as (query_id numeric, message_boc varchar);");
    exec_query("create type vesting_add_whitelist_details as (query_id numeric, accounts_added varchar[]);");
    exec_query("create type evaa_supply_details as (sender_jetton_wallet varchar, recipient_jetton_wallet varchar, master_jetton_wallet varchar, master varchar, asset_id varchar, is_ton boolean);");
    exec_query("create type evaa_withdraw_details as (sender_jetton_wallet varchar, recipient_jetton_wallet varchar, master_jetton_wallet varchar, master varchar, fail_reason varchar, asset_id varchar);");
    exec_query("create type evaa_liquidate_details as (fail_reason text, debt_amount numeric, asset_id varchar);");
    exec_query("create type jvault_claim_details as (claimed_jettons varchar[], claimed_amounts numeric[]);");
    exec_query("create type jvault_stake_details as (period numeric, minted_stake_jettons numeric, stake_wallet varchar);");
    exec_query("create type tonco_deploy_pool_details as (jetton0_router_wallet varchar, jetton1_router_wallet varchar, jetton0_minter varchar, jetton1_minter varchar, tick_spacing integer, initial_price_x96 numeric, protocol_fee integer, lp_fee_base integer, lp_fee_current integer, pool_active boolean);");
  }

  LOG(INFO) << "Creating tables...";
  try {
    pqxx::connection c(connection_string);
    pqxx::work txn(c);

    std::string query = "";
    query += (
      "create table if not exists blocks ("
      "workchain integer not null, "
      "shard bigint  not null, "
      "seqno integer not null, "
      "root_hash tonhash, "
      "file_hash tonhash, "
      "mc_block_workchain integer, "
      "mc_block_shard bigint, "
      "mc_block_seqno integer, "
      "global_id integer, "
      "version integer, "
      "after_merge boolean, "
      "before_split boolean, "
      "after_split boolean, "
      "want_merge boolean, "
      "want_split boolean, "
      "key_block boolean, "
      "vert_seqno_incr boolean, "
      "flags integer, "
      "gen_utime bigint, "
      "start_lt bigint, "
      "end_lt bigint, "
      "validator_list_hash_short integer, "
      "gen_catchain_seqno integer, "
      "min_ref_mc_seqno integer, "
      "prev_key_block_seqno integer, "
      "vert_seqno integer, "
      "master_ref_seqno integer, "
      "rand_seed tonhash, "
      "created_by tonhash, "
      "tx_count integer, "
      "prev_blocks blockid[], "
      "primary key (workchain, shard, seqno), "
      "foreign key (mc_block_workchain, mc_block_shard, mc_block_seqno) references blocks);\n"
    );

    query += (
      "create table if not exists shard_state ("
      "mc_seqno integer not null, "
      "workchain integer not null, "
      "shard bigint not null, "
      "seqno integer not null, "
      "primary key (mc_seqno, workchain, shard, seqno));"
    );

    query += (
      "create table if not exists transactions ("
      "account tonaddr not null, "
      "hash tonhash not null, "
      "lt bigint not null, "
      "block_workchain integer, "
      "block_shard bigint, "
      "block_seqno integer, "
      "mc_block_seqno integer, "
      "trace_id tonhash, "
      "prev_trans_hash tonhash, "
      "prev_trans_lt bigint, "
      "now integer, "
      "orig_status account_status_type, "
      "end_status account_status_type, "
      "total_fees bigint, "
      "total_fees_extra_currencies jsonb, "
      "account_state_hash_before tonhash, "
      "account_state_hash_after tonhash, "
      "descr descr_type, "
      "aborted boolean, "
      "destroyed boolean, "
      "credit_first boolean, "
      "is_tock boolean, "
      "installed boolean, "
      "storage_fees_collected bigint, "
      "storage_fees_due bigint, "
      "storage_status_change status_change_type, "
      "credit_due_fees_collected bigint, "
      "credit bigint, "
      "credit_extra_currencies jsonb, "
      "compute_skipped boolean, "
      "skipped_reason skipped_reason_type, "
      "compute_success boolean, "
      "compute_msg_state_used boolean, "
      "compute_account_activated boolean, "
      "compute_gas_fees bigint, "
      "compute_gas_used bigint, "
      "compute_gas_limit bigint, "
      "compute_gas_credit bigint, "
      "compute_mode smallint, "
      "compute_exit_code integer,"
      "compute_exit_arg integer,"
      "compute_vm_steps bigint,"
      "compute_vm_init_state_hash tonhash,"
      "compute_vm_final_state_hash tonhash,"
      "action_success boolean, "
      "action_valid boolean, "
      "action_no_funds boolean, "
      "action_status_change status_change_type, "
      "action_total_fwd_fees bigint, "
      "action_total_action_fees bigint, "
      "action_result_code int, "
      "action_result_arg int, "
      "action_tot_actions int, "
      "action_spec_actions int, "
      "action_skipped_actions int, "
      "action_msgs_created int, "
      "action_action_list_hash tonhash, "
      "action_tot_msg_size_cells bigint, "
      "action_tot_msg_size_bits bigint, "
      "bounce bounce_type, "
      "bounce_msg_size_cells bigint, "
      "bounce_msg_size_bits bigint, "
      "bounce_req_fwd_fees bigint, "
      "bounce_msg_fees bigint, "
      "bounce_fwd_fees bigint, "
      "split_info_cur_shard_pfx_len int, "
      "split_info_acc_split_depth int, "
      "split_info_this_addr tonaddr, "
      "split_info_sibling_addr tonaddr, "
      "primary key (hash, lt), "
      "foreign key (block_workchain, block_shard, block_seqno) references blocks);\n"
    );

    query += (
      "create table if not exists messages ("
      "tx_hash tonhash, "
      "tx_lt bigint, "
      "mc_seqno integer, "
      "msg_hash tonhash, "
      "msg_hash_norm tonhash, "
      "direction msg_direction, "
      "trace_id tonhash, "
      "source tonaddr, "
      "destination tonaddr, "
      "value bigint, "
      "value_extra_currencies jsonb, "
      "fwd_fee bigint, "
      "ihr_fee bigint, "
      "created_lt bigint, "
      "created_at bigint, "
      "opcode integer, "
      "ihr_disabled boolean, "
      "bounce boolean, "
      "bounced boolean, "
      "import_fee bigint, "
      "body_hash tonhash, "
      "init_state_hash tonhash, "
      "primary key (tx_hash, tx_lt, msg_hash, direction), "
      "foreign key (tx_hash, tx_lt) references transactions);\n"
    );

    query += (
      "create table if not exists message_contents ("
      "hash tonhash not null primary key, "
      "body text);"
    );

    query += (
      "create table if not exists account_states ("
      "hash tonhash not null primary key, "
      "account tonaddr, "
      "balance bigint, "
      "balance_extra_currencies jsonb, "
      "account_status account_status_type, "
      "frozen_hash tonhash, "
      "data_hash tonhash, "
      "code_hash tonhash"
      ");\n"
    );

    query += (
      "create table if not exists latest_account_states ("
      "id bigserial not null, "
      "account tonaddr not null primary key, "
      "account_friendly tonaddr, "
      "hash tonhash not null, "
      "balance bigint, "
      "balance_extra_currencies jsonb, "
      "account_status account_status_type, "
      "timestamp integer, "
      "last_trans_hash tonhash, "
      "last_trans_lt bigint, "
      "frozen_hash tonhash, "
      "data_hash tonhash, "
      "code_hash tonhash, "
      "data_boc text, "
      "code_boc text) with (autovacuum_vacuum_scale_factor = 0.03);\n"
    );

    query += (
      "create table if not exists address_book ("
      "address tonaddr not null primary key, "
      "code_hash tonhash, "
      "domain varchar);\n"
    );

    query += (
      "create table if not exists nft_collections ("
      "id bigserial not null, "
      "address tonaddr not null primary key, "
      "next_item_index numeric, "
      "owner_address tonaddr, "
      "collection_content jsonb, "
      "last_transaction_lt bigint, "
      "code_hash tonhash, "
      "data_hash tonhash);\n"
    );

    query += (
      "create table if not exists nft_items ("
      "id bigserial not null, "
      "address tonaddr not null primary key, "
      "init boolean, "
      "index numeric, "
      "collection_address tonaddr, "
      "owner_address tonaddr, "
      "content jsonb, "
      "last_transaction_lt bigint, "
      "code_hash tonhash, "
      "data_hash tonhash);\n"
    );

    query += (
      "create table if not exists nft_transfers ("
      "tx_hash tonhash not null, "
      "tx_lt bigint not null, "
      "tx_now integer not null, "
      "tx_aborted boolean not null, "
      "mc_seqno integer, "
      "query_id numeric, "
      "nft_item_address tonaddr, "
      "nft_item_index numeric, "
      "nft_collection_address tonaddr, "
      "old_owner tonaddr, "
      "new_owner tonaddr, "
      "response_destination tonaddr, "
      "custom_payload text, "
      "forward_amount numeric, "
      "forward_payload text, "
      "trace_id tonhash, "
      "primary key (tx_hash, tx_lt), "
      "foreign key (tx_hash, tx_lt) references transactions);\n"
    );

    query += (
      "create table if not exists jetton_masters ("
      "id bigserial not null, "
      "address tonaddr not null primary key, "
      "total_supply numeric, "
      "mintable boolean, "
      "admin_address tonaddr, "
      "jetton_content jsonb, "
      "jetton_wallet_code_hash tonhash, "
      "last_transaction_lt bigint, "
      "code_hash tonhash, "
      "data_hash tonhash);\n"
    );

    query += (
      "create table if not exists mintless_jetton_masters ("
      "id bigserial,"
      "address tonaddr not null primary key,"
      "is_indexed boolean,"
      "custom_payload_api_uri character varying[]);\n"
    );

    query += (
      "create table if not exists jetton_wallets ("
      "id bigserial not null, "
      "address tonaddr not null primary key, "
      "balance numeric, "
      "owner tonaddr, "
      "jetton tonaddr, "
      "last_transaction_lt bigint, "
      "code_hash tonhash, "
      "data_hash tonhash, "
      "mintless_is_claimed boolean, "
      "mintless_amount numeric, "
      "mintless_start_from bigint, "
      "mintless_expire_at bigint);\n"
    );

    query += (
      "create table if not exists jetton_burns ( "
      "tx_hash tonhash not null, "
      "tx_lt bigint not null, "
      "tx_now integer not null, "
      "tx_aborted boolean not null, "
      "mc_seqno integer, "
      "query_id numeric, "
      "owner tonaddr, "
      "jetton_wallet_address tonaddr, "
      "jetton_master_address tonaddr, "
      "amount numeric, "
      "response_destination tonaddr, "
      "custom_payload text, "
      "trace_id tonhash, "
      "primary key (tx_hash, tx_lt), "
      "foreign key (tx_hash, tx_lt) references transactions);\n"
    );

    query += (
      "create table if not exists jetton_transfers ("
      "tx_hash tonhash not null, "
      "tx_lt bigint not null, "
      "tx_now integer not null, "
      "tx_aborted boolean not null, "
      "mc_seqno integer, "
      "query_id numeric, "
      "amount numeric, "
      "source tonaddr, "
      "destination tonaddr, "
      "jetton_wallet_address tonaddr, "
      "jetton_master_address tonaddr, "
      "response_destination tonaddr, "
      "custom_payload text, "
      "forward_ton_amount numeric, "
      "forward_payload text, "
      "trace_id tonhash, "
      "primary key (tx_hash, tx_lt), "
      "foreign key (tx_hash, tx_lt) references transactions);\n"
    );

    query += (
      "create table if not exists getgems_nft_sales ("
      "id bigserial not null, "
      "address tonaddr not null primary key, "
      "is_complete boolean, "
      "created_at bigint, "
      "marketplace_address tonaddr, "
      "nft_address tonaddr, "
      "nft_owner_address tonaddr, "
      "full_price numeric, "
      "marketplace_fee_address tonaddr, "
      "marketplace_fee numeric, "
      "royalty_address tonaddr, "
      "royalty_amount numeric, "
      "last_transaction_lt bigint, "
      "code_hash tonhash, "
      "data_hash tonhash);\n"
    );

    query += (
      "create table if not exists getgems_nft_auctions ("
      "id bigserial not null, "
      "address tonaddr not null primary key, "
      "end_flag boolean, "
      "end_time bigint, "
      "mp_addr tonaddr, "
      "nft_addr tonaddr, "
      "nft_owner tonaddr, "
      "last_bid numeric, "
      "last_member tonaddr, "
      "min_step bigint, "
      "mp_fee_addr tonaddr, "
      "mp_fee_factor bigint, "
      "mp_fee_base bigint, "
      "royalty_fee_addr tonaddr, "
      "royalty_fee_factor bigint, "
      "royalty_fee_base bigint, "
      "max_bid numeric, "
      "min_bid numeric, "
      "created_at bigint, "
      "last_bid_at bigint, "
      "is_canceled boolean, "
      "last_transaction_lt bigint, "
      "code_hash tonhash, "
      "data_hash tonhash);\n"
    );

    query += (
      "create table if not exists multisig ("
      "id bigserial not null, "
      "address tonaddr not null primary key, "
      "next_order_seqno numeric, "
      "threshold bigint, "
      "signers tonaddr[], "
      "proposers tonaddr[], "
      "last_transaction_lt bigint, "
      "code_hash tonhash, "
      "data_hash tonhash);\n"
    );

    query += (
      "create table if not exists multisig_orders ("
      "id bigserial not null, "
      "address tonaddr not null primary key, "
      "multisig_address tonaddr, "
      "order_seqno numeric, "
      "threshold bigint, "
      "sent_for_execution boolean, "
      "approvals_mask numeric, "
      "approvals_num bigint, "
      "expiration_date bigint, "
      "order_boc text, "
      "signers tonaddr[], "
      "last_transaction_lt bigint, "
      "code_hash tonhash, "
      "data_hash tonhash);\n"
    );

    query += (
      "create table if not exists traces ("
      "trace_id tonhash not null primary key, "
      "external_hash tonhash, "
      "external_hash_norm tonhash, "
      "mc_seqno_start integer, "
      "mc_seqno_end integer, "
      "start_lt bigint, "
      "start_utime integer, "
      "end_lt bigint, "
      "end_utime integer, "
      "state trace_state, "
      "pending_edges_ bigint, "
      "edges_ bigint, "
      "nodes_ bigint, "
      "classification_state trace_classification_state default 'unclassified'"
      ");\n"
    );
    
    query += (
      "create table if not exists actions ("
      "trace_id tonhash not null, "
      "action_id tonhash not null, "
      "start_lt bigint, "
      "end_lt bigint, "
      "start_utime bigint, "
      "end_utime bigint, "
      "source tonaddr, "
      "source_secondary tonaddr, "
      "destination tonaddr, "
      "destination_secondary tonaddr, "
      "asset tonaddr, "
      "asset_secondary tonaddr, "
      "asset2 tonaddr, "
      "asset2_secondary tonaddr, "
      "opcode bigint, "
      "tx_hashes tonhash[], "
      "type varchar, "
      "ton_transfer_data ton_transfer_details, "
      "value numeric, "
      "amount numeric, "
      "jetton_transfer_data jetton_transfer_details, "
      "nft_transfer_data nft_transfer_details, "
      "jetton_swap_data jetton_swap_details, "
      "change_dns_record_data change_dns_record_details, "
      "nft_mint_data nft_mint_details, "
      "success boolean default true, "
      "dex_withdraw_liquidity_data dex_withdraw_liquidity_details, "
      "dex_deposit_liquidity_data dex_deposit_liquidity_details, "
      "staking_data staking_details, "
      "tonco_deploy_pool_data tonco_deploy_pool_details, "
      "trace_end_lt bigint, "
      "trace_external_hash tonhash, "
      "trace_external_hash_norm tonhash, "
      "trace_end_utime integer, "
      "mc_seqno_end integer, "
      "trace_mc_seqno_end integer, "
      "multisig_create_order_data multisig_create_order_details, "
      "multisig_approve_data multisig_approve_details, "
      "multisig_execute_data multisig_execute_details, "
      "vesting_send_message_data vesting_send_message_details, "
      "vesting_add_whitelist_data vesting_add_whitelist_details, "
      "evaa_supply_data evaa_supply_details, "
      "evaa_withdraw_data evaa_withdraw_details, "
      "evaa_liquidate_data evaa_liquidate_details, "
      "jvault_claim_data jvault_claim_details, "
      "jvault_stake_data jvault_stake_details, "
      "parent_action_id varchar, "
      "ancestor_type varchar[] default '{}', "
      "value_extra_currencies jsonb default '{}'::jsonb, "
      "primary key (trace_id, action_id)"
      ") with (autovacuum_vacuum_scale_factor = 0.03);\n"
    );

    query += (
      "create table if not exists action_accounts ("
      "action_id tonhash not null, "
      "trace_id tonhash not null, "
      "account tonaddr not null, "
      "trace_end_lt bigint not null, "
      "action_end_lt bigint not null, "
      "trace_end_utime integer, "
      "action_end_utime bigint, "
      "primary key (account, trace_end_lt, trace_id, action_end_lt, action_id)"
      ") with (autovacuum_vacuum_scale_factor = 0.03);\n"
    );

    query += (
      "create table if not exists dns_entries ("
      "nft_item_address tonaddr not null primary key, "
      "nft_item_owner tonaddr, "
      "domain varchar, "
      "dns_next_resolver tonaddr, "
      "dns_wallet tonaddr, "
      "dns_site_adnl varchar(64), "
      "dns_storage_bag_id varchar(64), "
      "last_transaction_lt bigint);\n"
    );

    query += (
    "create table if not exists vesting_contracts ("
      "id bigserial not null, "
      "address                tonaddr not null primary key, "
      "vesting_start_time     integer, "
      "vesting_total_duration integer, "
      "unlock_period          integer, "
      "cliff_duration         integer, "
      "vesting_total_amount   numeric, "
      "vesting_sender_address tonaddr, "
      "owner_address          tonaddr, "
      "last_transaction_lt    bigint, "
      "code_hash              tonhash, "
      "data_hash              tonhash);\n"
    );

    query += (
      "create table if not exists vesting_whitelist ("
      "vesting_contract_address tonaddr not null, "
      "wallet_address           tonaddr not null, "
      "primary key (vesting_contract_address, wallet_address));\n"
    );

    query += "create table if not exists blocks_classified (mc_seqno integer not null primary key);\n";

    query += (
      "create unlogged table if not exists _classifier_tasks ("
      "id serial, "
      "mc_seqno integer, "
      "trace_id tonhash, "
      "pending boolean, "
      "claimed_at timestamp, "
      "start_after timestamp);\n"
    );

    query += (
      "create unlogged table if not exists _classifier_failed_traces ("
      "id serial, "
      "trace_id tonhash, "
      "broken boolean, "
      "error varchar);\n"
    );

    query += (
      "create table if not exists contract_methods ("
      "code_hash tonhash not null primary key, "
      "methods bigint[]);\n"
    );

    query += (
      "create unlogged table if not exists background_tasks ("
			"id bigint generated always as identity constraint background_tasks_pk primary key, "
			"type varchar, "
			"status varchar, "
			"retries integer default 0 not null, "
			"retry_at bigint, "
			"started_at bigint, "
			"data jsonb, "
			"error varchar"
		");\n"
    );

    query += (
      "create table if not exists address_metadata ("
			"address varchar not null, "
			"type varchar not null, "
			"valid boolean default true, "
			"name varchar, "
			"description varchar, "
			"extra jsonb, "
			"symbol varchar, "
			"image varchar, "
			"updated_at bigint, "
			"expires_at bigint, "
			"constraint address_metadata_pk primary key (address, type));\n"
    );

    query += (
      "create unlogged table if not exists ton_indexer_leader ("
      "id integer primary key check (id = 1),"
      "leader_worker_id varchar not null, "
      "last_heartbeat timestamptz not null, "
      "started_at timestamptz not null);\n"

      "insert into ton_indexer_leader (id, leader_worker_id, last_heartbeat, started_at)"
      "values (1, 'none', NOW() - INTERVAL '1 hour', NOW() - INTERVAL '1 hour');\n"
    );

    // create required indexes
    query += (
      "create index if not exists trace_unclassified_index on traces (state, start_lt) include (trace_id, nodes_) where (classification_state = 'unclassified'::trace_classification_state);\n"
      "create index if not exists _classifier_tasks_mc_seqno_idx on _classifier_tasks (mc_seqno desc);\n"
    );

    query += (
      "create or replace function on_new_mc_block_func() "
      "returns trigger language plpgsql as $$ "
      "begin\n"
      "insert into _classifier_tasks(mc_seqno, start_after)\n"
      "values (NEW.seqno, now() + interval '1 seconds');\n"
      "return null; \n"
      "end; $$;\n"
      "create or replace trigger on_new_mc_block "
      "after insert on blocks for each row when (new.workchain = '-1'::integer) "
      "execute procedure on_new_mc_block_func();\n"
    );

    query += (
      "create table if not exists ton_db_version ("
      "id                INTEGER PRIMARY KEY CHECK (id = 1),"
      "major             INTEGER NOT NULL, "
      "minor             INTEGER NOT NULL, "
      "patch             INTEGER NOT NULL);\n"
      
      "INSERT INTO ton_db_version (id, major, minor, patch) "
      "VALUES (1, 1, 2, 0) ON CONFLICT DO NOTHING;\n"
    );

    if (dry_run) {
      std::cout << query << std::endl;
      return;
    }

    LOG(DEBUG) << query;
    txn.exec(query).no_rows();
    txn.commit();
  } catch (const std::exception &e) {
    LOG(ERROR) << "Error while migrating database: " << e.what();
    std::exit(1);
  }

  LOG(INFO) << "Migration to version 1.2.0 completed successfully.";
}

void run_1_2_1_migrations(const std::string& connection_string, bool dry_run) {
  LOG(INFO) << "Running migrations to version 1.2.1";

  LOG(INFO) << "Altering types...";
  {
    auto exec_query = [&] (const std::string& query) {
      if (dry_run) {
        std::cout << query << std::endl;
        return;
      }

      try {
        pqxx::connection c(connection_string);
        pqxx::work txn(c);

        txn.exec(query).no_rows();
        txn.commit();
      } catch (const std::exception &e) {
        LOG(INFO) << "Skipping query '" << query << "': " << e.what();
      }
    };

    exec_query("alter type nft_transfer_details add attribute marketplace varchar;");
    exec_query("alter type nft_transfer_details add attribute real_prev_owner tonaddr;");
    exec_query("create type coffee_create_pool_details as (amount_1 numeric, amount_2 numeric, initiator_1 tonaddr, initiator_2 tonaddr, provided_asset tonaddr, lp_tokens_minted numeric, pool_creator_contract tonaddr);");
    exec_query("create type coffee_staking_deposit_details as (minted_item_address tonaddr, minted_item_index numeric);");
    exec_query("create type coffee_staking_withdraw_details as (nft_address tonaddr, nft_index numeric, points numeric);");
  }

  LOG(INFO) << "Updating tables...";
  try {
    pqxx::connection c(connection_string);
    pqxx::work txn(c);

    std::string query = "";

    query += "ALTER TABLE actions ADD COLUMN IF NOT EXISTS trace_external_hash_norm tonhash;\n";
    query += "ALTER TABLE traces ADD COLUMN IF NOT EXISTS external_hash_norm tonhash;\n";
    query += "ALTER TABLE actions ADD COLUMN IF NOT EXISTS coffee_create_pool_data coffee_create_pool_details;\n";
    query += "ALTER TABLE actions ADD COLUMN IF NOT EXISTS coffee_staking_deposit_data coffee_staking_deposit_details;\n";
    query += "ALTER TABLE actions ADD COLUMN IF NOT EXISTS coffee_staking_withdraw_data coffee_staking_withdraw_details;\n";

    query += (
      "INSERT INTO ton_db_version (id, major, minor, patch) "
      "VALUES (1, 1, 2, 1) ON CONFLICT(id) DO UPDATE "
      "SET major = 1, minor = 2, patch = 1;\n"
    );

    if (dry_run) {
      std::cout << query << std::endl;
      return;
    }

    LOG(DEBUG) << query;
    txn.exec(query).no_rows();
    txn.commit();
  } catch (const std::exception &e) {
    LOG(ERROR) << "Error while migrating database: " << e.what();
    std::exit(1);
  }

  LOG(INFO) << "Migration to version 1.2.1 completed successfully.";
}

void run_1_2_2_migrations(const std::string& connection_string, bool dry_run) {
  LOG(INFO) << "Running migrations to version 1.2.2";

  LOG(INFO) << "Altering types...";
  {
    auto exec_query = [&] (const std::string& query) {
      if (dry_run) {
        std::cout << query << std::endl;
        return;
      }

      try {
        pqxx::connection c(connection_string);
        pqxx::work txn(c);

        txn.exec(query).no_rows();
        txn.commit();
      } catch (const std::exception &e) {
        LOG(INFO) << "Skipping query '" << query << "': " << e.what();
      }
    };

    exec_query("alter type nft_transfer_details add attribute marketplace_address tonaddr;");
    exec_query("alter type nft_transfer_details add attribute payout_amount numeric;");
    exec_query("alter type nft_transfer_details add attribute payout_comment_encrypted boolean;");
    exec_query("alter type nft_transfer_details add attribute payout_comment_encoded boolean;");
    exec_query("alter type nft_transfer_details add attribute payout_comment text;");
    exec_query("alter type nft_transfer_details add attribute royalty_amount numeric;");
    exec_query("create type nft_listing_details as (nft_item_index numeric, full_price numeric, marketplace_fee numeric, royalty_amount numeric, mp_fee_factor numeric, mp_fee_base numeric, royalty_fee_base numeric, max_bid numeric, min_bid numeric, marketplace_fee_address tonaddr, royalty_address tonaddr, marketplace varchar);");
<<<<<<< HEAD
    exec_query("create type layerzero_send_details as (send_request_id numeric, msglib_manager varchar, msglib varchar, uln tonaddr, native_fee numeric, zro_fee numeric, endpoint tonaddr, channel tonaddr);");
    exec_query("create type layerzero_packet_details as (src_oapp varchar, dst_oapp varchar, src_eid integer, dst_eid integer, nonce numeric, guid varchar, message varchar);");
    exec_query("create type layerzero_dvn_verify_details as (nonce numeric, status varchar, dvn tonaddr, proxy tonaddr, uln tonaddr, uln_connection tonaddr);");
=======
    exec_query("create type pool_type as enum ('stable', 'volatile');");
    exec_query("create type dex_type as enum ('dedust');");
>>>>>>> d8d94e68
  }

  LOG(INFO) << "Updating tables...";
  try {
    pqxx::connection c(connection_string);
    pqxx::work txn(c);

    std::string query = "";

    query += "ALTER TABLE actions ADD COLUMN IF NOT EXISTS nft_listing_data nft_listing_details;\n";

    query += "ALTER TABLE actions ADD COLUMN IF NOT EXISTS layerzero_send_data layerzero_send_details;\n";
    query += "ALTER TABLE actions ADD COLUMN IF NOT EXISTS layerzero_packet_data layerzero_packet_details;\n";
    query += "ALTER TABLE actions ADD COLUMN IF NOT EXISTS layerzero_dvn_verify_data layerzero_dvn_verify_details;\n";

    query += (
      "CREATE TABLE IF NOT EXISTS marketplace_names ("
      "address tonaddr NOT NULL PRIMARY KEY, "
      "name varchar NOT NULL);\n"
    );

    query += (
      "INSERT INTO ton_db_version (id, major, minor, patch) "
      "VALUES (1, 1, 2, 1) ON CONFLICT(id) DO UPDATE "
      "SET major = 1, minor = 2, patch = 2;\n"
    );

    query += (
      "CREATE TABLE IF NOT EXISTS dex_pools ("
      "id bigserial not null, "
      "address tonaddr not null primary key, "
      "asset_1 tonaddr, "
      "asset_2 tonaddr, "
      "reserve_1 numeric, "
      "reserve_2 numeric, "
      "pool_type pool_type, "
      "dex dex_type, "
      "fee double precision, "
      "last_transaction_lt bigint, "
      "code_hash tonhash, "
      "data_hash tonhash);\n"
    );

    if (dry_run) {
      std::cout << query << std::endl;
      return;
    }

    LOG(DEBUG) << query;
    txn.exec(query).no_rows();
    txn.commit();
  } catch (const std::exception &e) {
    LOG(ERROR) << "Error while migrating database: " << e.what();
    std::exit(1);
  }

  LOG(INFO) << "Migration to version 1.2.2 completed successfully.";
}

void create_indexes(std::string connection_string, bool dry_run) {
  try {
    pqxx::connection c(connection_string);
    pqxx::work txn(c);
    
    std::string query = (
      "create index if not exists blocks_index_1 on blocks (gen_utime);\n"
      "create index if not exists blocks_index_2 on blocks (mc_block_seqno);\n"
      "create index if not exists blocks_index_3 on blocks (seqno) where (workchain = '-1'::integer);\n"
      "create index if not exists blocks_index_4 on blocks (start_lt);\n"
      "create index if not exists blocks_index_5 on blocks (root_hash);\n"
      "create index if not exists blocks_index_6 on blocks (file_hash);\n"
      "create index if not exists dns_entries_index_3 on dns_entries (dns_wallet, length(domain));\n"
      "create index if not exists dns_entries_index_4 on dns_entries (nft_item_owner, length(domain)) include (domain) where ((nft_item_owner)::text = (dns_wallet)::text);\n"
      "create index if not exists jetton_masters_index_1 on jetton_masters (admin_address, id);\n"
      "create index if not exists jetton_masters_index_2 on jetton_masters (id);\n"
      "create index if not exists jetton_wallets_index_1 on jetton_wallets (owner, id);\n"
      "create index if not exists jetton_wallets_index_2 on jetton_wallets (jetton, id);\n"
      "create index if not exists jetton_wallets_index_3 on jetton_wallets (id);\n"
      "create index if not exists jetton_wallets_index_4 on jetton_wallets (jetton asc, balance desc);\n"
      "create index if not exists jetton_wallets_index_5 on jetton_wallets (owner asc, balance desc);\n"
      "create index if not exists latest_account_states_index_1 on latest_account_states (balance desc) include (account);\n"
      "create index if not exists latest_account_states_address_book_index on latest_account_states (account) include (account_friendly, code_hash, account_status);\n"
      "create index if not exists latest_account_states_index_2 on latest_account_states (id);\n"
      "create index if not exists nft_collections_index_1 on nft_collections (owner_address, id);\n"
      "create index if not exists nft_collections_index_2 on nft_collections (id);\n"
      "create index if not exists nft_items_index_1 on nft_items (collection_address, index);\n"
      "create index if not exists nft_items_index_2 on nft_items (owner_address, collection_address, index);\n"
      "create index if not exists nft_items_index_3 on nft_items (id);\n"
      "create index if not exists trace_unclassified_index on traces (state, start_lt) include (trace_id, nodes_) where (classification_state = 'unclassified'::trace_classification_state);\n"
      "create index if not exists traces_index_1 on traces (state);\n"
      "create index if not exists trace_index_2a on traces (mc_seqno_end);\n"
      "create index if not exists traces_index_7 on traces (classification_state);\n"
      "create index if not exists traces_index_3 on traces (end_lt desc, trace_id desc);\n"
      "create index if not exists traces_index_4 on traces (end_utime desc, trace_id desc);\n"
      "create index if not exists jetton_burns_index_1 on jetton_burns (owner, tx_now, tx_lt);\n"
      "create index if not exists jetton_burns_index_2 on jetton_burns (owner, tx_lt);\n"
      "create index if not exists jetton_burns_index_3 on jetton_burns (jetton_wallet_address, tx_now, tx_lt);\n"
      "create index if not exists jetton_burns_index_4 on jetton_burns (jetton_wallet_address, tx_lt);\n"
      "create index if not exists jetton_burns_index_5 on jetton_burns (jetton_master_address, tx_now, tx_lt);\n"
      "create index if not exists jetton_burns_index_6 on jetton_burns (jetton_master_address, tx_lt);\n"
      "create index if not exists jetton_burns_index_7 on jetton_burns (tx_now, tx_lt);\n"
      "create index if not exists jetton_burns_index_8 on jetton_burns (tx_lt);\n"
      "create index if not exists jetton_transfers_index_1 on jetton_transfers (source, tx_now);\n"
      "create index if not exists jetton_transfers_index_2 on jetton_transfers (source, tx_lt);\n"
      "create index if not exists jetton_transfers_index_3 on jetton_transfers (destination, tx_lt);\n"
      "create index if not exists jetton_transfers_index_4 on jetton_transfers (destination, tx_now);\n"
      "create index if not exists jetton_transfers_index_6 on jetton_transfers (jetton_wallet_address, tx_lt);\n"
      "create index if not exists jetton_transfers_index_7 on jetton_transfers (jetton_master_address, tx_now);\n"
      "create index if not exists jetton_transfers_index_8 on jetton_transfers (jetton_master_address, tx_lt);\n"
      "create index if not exists jetton_transfers_index_9 on jetton_transfers (tx_now, tx_lt);\n"
      "create index if not exists jetton_transfers_index_10 on jetton_transfers (tx_lt);\n"
      "create index if not exists messages_index_1 on messages (msg_hash);\n"
      "create index if not exists messages_index_5 on messages (trace_id, tx_lt);\n"
      "create index if not exists messages_index_2 on messages (source, created_lt);\n"
      "create index if not exists messages_index_6 on messages (opcode, created_lt);\n"
      "create index if not exists messages_index_8 on messages (created_at, msg_hash);\n"
      "create index if not exists messages_index_7 on messages (created_lt, msg_hash);\n"
      "create index if not exists messages_index_3 on messages (destination, created_lt);\n"
      "create index if not exists messages_index_4 on messages (body_hash);\n"
      "create index if not exists messages_index_9 on messages (msg_hash_norm) where msg_hash_norm is not null;\n"
      "create index if not exists nft_transfers_index_2 on nft_transfers (nft_item_address, tx_lt);\n"
      "create index if not exists nft_transfers_index_3 on nft_transfers (nft_collection_address, tx_now);\n"
      "create index if not exists nft_transfers_index_4 on nft_transfers (nft_collection_address, tx_lt);\n"
      "create index if not exists nft_transfers_index_5 on nft_transfers (old_owner, tx_lt);\n"
      "create index if not exists nft_transfers_index_7 on nft_transfers (new_owner, tx_lt);\n"
      "create index if not exists nft_transfers_index_9 on nft_transfers (tx_lt);\n"
      "create index if not exists nft_transfers_index_10 on nft_transfers (tx_now, tx_lt);\n"
      "create index if not exists transactions_index_1 on transactions (block_workchain, block_shard, block_seqno);\n"
      "create index if not exists transactions_index_2 on transactions (lt);\n"
      "create index if not exists transactions_index_3 on transactions (now, lt);\n"
      "create index if not exists transactions_index_4 on transactions (account, lt);\n"
      "create index if not exists transactions_index_5 on transactions (account, now, lt);\n"
      "create index if not exists transactions_index_6 on transactions (hash);\n"
      "create index if not exists transactions_index_8 on transactions (mc_block_seqno, lt);\n"
      "create index if not exists transactions_index_7 on transactions (trace_id, lt);\n"
      "create index if not exists _classifier_tasks_mc_seqno_idx on _classifier_tasks (mc_seqno desc);\n"
      "create index if not exists actions_index_3 on actions (end_lt);\n"
      "create index if not exists actions_index_2 on actions (action_id);\n"
      "create index if not exists actions_index_1 on actions (trace_id, start_lt, end_lt);\n"
      "create index if not exists actions_index_4 on actions (trace_end_lt);\n"
      "create index if not exists actions_index_5 on actions (trace_mc_seqno_end);\n"
      "create index if not exists action_accounts_index_1 on action_accounts (action_id);\n"
      "create index if not exists action_accounts_index_2 on action_accounts (trace_id, action_id);\n"
      "create index if not exists action_accounts_index_3 on action_accounts (account, trace_end_utime, trace_id, action_end_utime, action_id);\n"
      "create index if not exists multisig_index_1 on multisig (id);\n"
      "create index if not exists multisig_index_2 on multisig using gin(signers);\n"
      "create index if not exists multisig_index_3 on multisig using gin(proposers);\n"
      "create index if not exists multisig_orders_index_1 on multisig_orders (id);\n"
      "create index if not exists multisig_orders_index_2 on multisig_orders (multisig_address);\n"
      "create index if not exists multisig_orders_index_3 on multisig_orders using gin(signers);\n"
      "create index if not exists vesting_index_1 on vesting_whitelist (wallet_address);\n"
      "create index if not exists vesting_index_2 on vesting_contracts (vesting_sender_address, id);\n"
      "create index if not exists vesting_index_3 on vesting_contracts (owner_address, id);\n"
      "create index if not exists vesting_index_4 on vesting_contracts (id);\n"
      "create index if not exists nft_items_index_4 on nft_items (last_transaction_lt);\n"
      "create index if not exists nft_items_index_5 on nft_items (owner_address, last_transaction_lt);\n"
      "create index if not exists nft_items_index_6 on nft_items (collection_address, last_transaction_lt);\n"
    );
    if (dry_run) {
      std::cout << query << std::endl;
      return;
    }

    txn.exec(query).no_rows();
    txn.commit();
  } catch (const std::exception &e) {
    LOG(ERROR) << "Error while creating indexes in database: " << e.what();
    std::exit(1);
  }
}

int main(int argc, char *argv[]) {
  SET_VERBOSITY_LEVEL(verbosity_INFO);
  td::set_default_failure_signal_handler().ensure();

  td::OptionParser p;
  p.set_description("Create Postgres database for TON blockchain indexing and run migrations");
  p.add_option('\0', "help", "Print help", [&p]() {
    td::StringBuilder sb;
    sb << p;
    std::cout << sb.as_cslice().c_str();
    std::exit(0);
  });
  std::string pg_connection_string;
  p.add_option('\0', "pg", "PostgreSQL connection string",  [&](td::Slice value) { 
    pg_connection_string = value.str();
  });
  bool custom_types = false;
  p.add_option('\0', "custom-types", "Use pgton extension with custom types", [&]() {
    custom_types = true;
    LOG(WARNING) << "Using pgton extension!";
  });
  
  bool should_create_indexes = true;
  p.add_option('\0', "no-create-indexes", "Do not create indexes in database", [&]() {
    should_create_indexes = false;
    LOG(WARNING) << "Indexes will not be created.";
  });

  bool dry_run = false;
  p.add_option('\0', "dry-run", "Do not apply migrations, just print SQL queries", [&]() {
    dry_run = true;
    LOG(WARNING) << "Dry run mode enabled. No changes will be applied to the database.";
  });

  bool rerun_last_migration = false;
  p.add_option('\0', "rerun-last-migration", "Apply last migration regardless current version", [&]() {
    rerun_last_migration = true;
    LOG(WARNING) << "Rerun last migration mode enabled.";
  });

  auto S = p.run(argc, argv);
  if (S.is_error()) {
    LOG(ERROR) << "failed to parse options: " << S.move_as_error();
    std::exit(2);
  }
  if (pg_connection_string.empty()) {
    LOG(WARNING) << "Parameter `--pg` is not present, environment variables (PGHOST, PGPORT, PGUSER, etc.) are used.";
  }

  std::optional<Version> current_version{};
  try {
    current_version = get_current_db_version(pg_connection_string);
  } catch (const std::exception &e) {
    LOG(ERROR) << "Error getting database version: " << e.what();
    std::_Exit(2);
  }

  if (current_version.has_value()) {
    if (current_version->major != latest_version.major || current_version->minor != latest_version.minor) {
      LOG(ERROR) << "Migration to a different major.minor version is not supported. Existing DB version: "
                 << current_version->str() << ", latest version: " << latest_version.str();
      LOG(ERROR) << "Please create an new empty database to start indexing with the this version of indexer.";
      std::exit(1);
    }
  }

  if (current_version.has_value() && *current_version == latest_version && !rerun_last_migration) {
    LOG(INFO) << "Database is already at the latest version. No migrations needed.";
  } else {
    if (!current_version.has_value()) {
      run_1_2_0_migrations(pg_connection_string, custom_types, dry_run);
      current_version = Version{1, 2, 0};
    }
    if (migration_needed(current_version, Version{1, 2, 1}, rerun_last_migration)) {
      run_1_2_1_migrations(pg_connection_string, dry_run);
      current_version = Version{1, 2, 1};
    }
      if (migration_needed(current_version, Version{1, 2, 2}, rerun_last_migration)) {
      run_1_2_2_migrations(pg_connection_string, dry_run);
      current_version = Version{1, 2, 2};
    }


    // In future, more migrations will be added here
    // if (is_migration_needed(current_version, Version{1, 2, 2}, rerun_last_migration)) {
    //   run_1_2_2_migrations(pg_connection_string);
    //   current_version = Version{1, 2, 2};
    // }
    // if (is_migration_needed(current_version, Version{1, 2, 3}, rerun_last_migration)) {
    //   run_1_2_3_migrations(pg_connection_string);
    //   current_version = Version{1, 2, 3};
    // }
    // and so on...
  }
  
  if (should_create_indexes) {
    LOG(INFO) << "Creating indexes in DB.";
    create_indexes(pg_connection_string, dry_run);
  } else {
    LOG(INFO) << "Skipping index creation.";
  }
  
  LOG(INFO) << "Migration tool completed successfully.";

  return 0;
}<|MERGE_RESOLUTION|>--- conflicted
+++ resolved
@@ -810,14 +810,11 @@
     exec_query("alter type nft_transfer_details add attribute payout_comment text;");
     exec_query("alter type nft_transfer_details add attribute royalty_amount numeric;");
     exec_query("create type nft_listing_details as (nft_item_index numeric, full_price numeric, marketplace_fee numeric, royalty_amount numeric, mp_fee_factor numeric, mp_fee_base numeric, royalty_fee_base numeric, max_bid numeric, min_bid numeric, marketplace_fee_address tonaddr, royalty_address tonaddr, marketplace varchar);");
-<<<<<<< HEAD
     exec_query("create type layerzero_send_details as (send_request_id numeric, msglib_manager varchar, msglib varchar, uln tonaddr, native_fee numeric, zro_fee numeric, endpoint tonaddr, channel tonaddr);");
     exec_query("create type layerzero_packet_details as (src_oapp varchar, dst_oapp varchar, src_eid integer, dst_eid integer, nonce numeric, guid varchar, message varchar);");
     exec_query("create type layerzero_dvn_verify_details as (nonce numeric, status varchar, dvn tonaddr, proxy tonaddr, uln tonaddr, uln_connection tonaddr);");
-=======
     exec_query("create type pool_type as enum ('stable', 'volatile');");
     exec_query("create type dex_type as enum ('dedust');");
->>>>>>> d8d94e68
   }
 
   LOG(INFO) << "Updating tables...";
